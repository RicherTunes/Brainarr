<Project Sdk="Microsoft.NET.Sdk">

  <PropertyGroup>
    <TargetFramework>net6.0</TargetFramework>
    <ImplicitUsings>enable</ImplicitUsings>
    <Nullable>disable</Nullable>
    <IsPackable>false</IsPackable>
    <LangVersion>latest</LangVersion>
    <VSTestResultsDirectory>$(MSBuildThisFileDirectory)TestResults</VSTestResultsDirectory>
  </PropertyGroup>

  <ItemGroup>
<<<<<<< HEAD
    <PackageReference Include="coverlet.collector" Version="6.0.2" />
    <PackageReference Include="Microsoft.NET.Test.Sdk" Version="17.12.0" />
    <PackageReference Include="xunit" Version="2.9.2" />
    <PackageReference Include="xunit.runner.visualstudio" Version="2.8.2" />
    <PackageReference Include="Moq" Version="4.20.72" />
    <PackageReference Include="FluentAssertions" Version="6.12.2" />
    <PackageReference Include="NLog" Version="6.0.3" />
    <PackageReference Include="Newtonsoft.Json" Version="13.0.3" />
    <PackageReference Include="Bogus" Version="35.6.1" />
=======
    <PackageReference Include="coverlet.collector" />
    <PackageReference Include="Microsoft.NET.Test.Sdk" />
    <PackageReference Include="xunit" />
    <PackageReference Include="xunit.runner.visualstudio" />
    <PackageReference Include="Moq" />
    <PackageReference Include="FluentAssertions" />
    <PackageReference Include="NLog" />
    <PackageReference Include="Newtonsoft.Json" />
    <PackageReference Include="Bogus" />
    <PackageReference Include="Microsoft.Extensions.Caching.Memory" />
    
    <!-- Resolve version conflicts with Lidarr assemblies -->
    <PackageReference Include="System.Configuration.ConfigurationManager" />
>>>>>>> 9e1b9d7f
  </ItemGroup>

  <ItemGroup>
    <Using Include="Xunit" />
  </ItemGroup>

  <ItemGroup>
    <ProjectReference Include="..\Brainarr.Plugin\Brainarr.Plugin.csproj" />
  </ItemGroup>

  <!-- Lidarr assemblies reference for testing -->
  <PropertyGroup>
    <LidarrPath Condition="'$(LidarrPath)' == ''">$(LIDARR_PATH)</LidarrPath>
    <LidarrPath Condition="'$(LidarrPath)' == '' AND Exists('..\ext\Lidarr\_output\net6.0')">..\ext\Lidarr\_output\net6.0</LidarrPath>
    <LidarrPath Condition="'$(LidarrPath)' == '' AND Exists('..\ext\Lidarr\src\Lidarr\bin\Release\net6.0')">..\ext\Lidarr\src\Lidarr\bin\Release\net6.0</LidarrPath>
    <LidarrPath Condition="'$(LidarrPath)' == '' AND Exists('..\..\lidarr\_output\net6.0')">..\..\lidarr\_output\net6.0</LidarrPath>
    <LidarrPath Condition="'$(LidarrPath)' == '' AND Exists('C:\ProgramData\Lidarr\bin')">C:\ProgramData\Lidarr\bin</LidarrPath>
    <LidarrPath Condition="'$(LidarrPath)' == '' AND Exists('/opt/Lidarr')">/opt/Lidarr</LidarrPath>
    <LidarrPath Condition="'$(LidarrPath)' == '' AND Exists('/usr/lib/lidarr/bin')">/usr/lib/lidarr/bin</LidarrPath>
  </PropertyGroup>
  
  <ItemGroup Condition="'$(LidarrPath)' != ''">
    <Reference Include="Lidarr.Core">
      <HintPath>$(LidarrPath)\Lidarr.Core.dll</HintPath>
      <Private>true</Private>
    </Reference>
    <Reference Include="Lidarr.Common">
      <HintPath>$(LidarrPath)\Lidarr.Common.dll</HintPath>
      <Private>true</Private>
    </Reference>
    <Reference Include="Lidarr.Api.V1">
      <HintPath>$(LidarrPath)\Lidarr.Api.V1.dll</HintPath>
      <Private>true</Private>
    </Reference>
    <Reference Include="Lidarr.Http">
      <HintPath>$(LidarrPath)\Lidarr.Http.dll</HintPath>
      <Private>true</Private>
    </Reference>
  </ItemGroup>

</Project><|MERGE_RESOLUTION|>--- conflicted
+++ resolved
@@ -10,9 +10,8 @@
   </PropertyGroup>
 
   <ItemGroup>
-<<<<<<< HEAD
     <PackageReference Include="coverlet.collector" Version="6.0.2" />
-    <PackageReference Include="Microsoft.NET.Test.Sdk" Version="17.12.0" />
+    <PackageReference Include="Microsoft.NET.Test.Sdk" Version="17.13.0" />
     <PackageReference Include="xunit" Version="2.9.2" />
     <PackageReference Include="xunit.runner.visualstudio" Version="2.8.2" />
     <PackageReference Include="Moq" Version="4.20.72" />
@@ -20,21 +19,10 @@
     <PackageReference Include="NLog" Version="6.0.3" />
     <PackageReference Include="Newtonsoft.Json" Version="13.0.3" />
     <PackageReference Include="Bogus" Version="35.6.1" />
-=======
-    <PackageReference Include="coverlet.collector" />
-    <PackageReference Include="Microsoft.NET.Test.Sdk" />
-    <PackageReference Include="xunit" />
-    <PackageReference Include="xunit.runner.visualstudio" />
-    <PackageReference Include="Moq" />
-    <PackageReference Include="FluentAssertions" />
-    <PackageReference Include="NLog" />
-    <PackageReference Include="Newtonsoft.Json" />
-    <PackageReference Include="Bogus" />
     <PackageReference Include="Microsoft.Extensions.Caching.Memory" />
     
     <!-- Resolve version conflicts with Lidarr assemblies -->
     <PackageReference Include="System.Configuration.ConfigurationManager" />
->>>>>>> 9e1b9d7f
   </ItemGroup>
 
   <ItemGroup>
