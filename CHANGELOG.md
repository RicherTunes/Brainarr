# Changelog

All notable changes to this project will be documented in this file.

The format is based on Keep a Changelog, and this project adheres to Semantic Versioning.

## [Unreleased]

### Added

- Added wiki hubs for **Start Here**, **Operations Playbook**, **Provider Selector**, and **Documentation Workflow** to guide new users and contributors through first-run, provider choice, and documentation updates.
- Introduced a README "Quick install summary", sample configuration presets, and a new `docs/FAQ.md` for high-signal troubleshooting answers.

### Changed

- Updated the README documentation map, support guidance, and known limitations to highlight the new onboarding flow.
- Expanded the Observability wiki page with a dashboards/alerting appendix referencing the checked-in Grafana starter panels.

### 1.3.0 Highlights (TL;DR)

- Deterministic planning + caching: stable hashing/order, and sampling shapes move to config.
- Safer network behavior: per-request timeouts, tuned retries, better logs.
- Docs refreshed; CI/analyzers green across OSes.

<<<<<<< HEAD

## [1.3.1] - 2025-10-16

### CI / Tooling
- Add actionlint to lint all workflows on PRs and main.
- Make Windows + .NET 6 a non-advisory matrix leg (Ubuntu + .NET 6 remains the primary gate).
- Post sticky PR comment with Linux coverage percent and add a soft gate: fail PR if coverage drops >0.5% vs baseline.
- Release workflows: move the moving latest tag to the new version and attach an SPDX SBOM.

### Docs
- README: add local CI one-liners; align badges/version lines for 1.3.1.
- Provider matrix: bump headers/status lines to v1.3.1.## [1.3.0] - 2025-09-29
=======
## [1.3.1] - 2025-10-14

### Changed

- CI: Added scripts/ci/check-assemblies.sh and wired it into core workflows to fail fast when required Lidarr assemblies are missing or from the wrong source/tag.
- CI: Bumped LIDARR_DOCKER_VERSION to pr-plugins-2.14.2.4786 everywhere (including nightly perf and dependency update jobs) to keep in sync with the plugins branch.
- CI: Dependency update job now uses Docker-based assembly extraction (ext/Lidarr-docker/_output/net6.0), adds a concurrency group to avoid overlapping runs, and verifies assemblies via the new sanity script.

### Documentation

- README version badge and “Latest release” references updated to v1.3.1.

## [1.3.0] - 2025-09-29
>>>>>>> a1b8a77b

### Added

- Introduced configurable `SamplingShape` defaults with advanced JSON override support so sampling ratios and relaxed-match caps are data-driven instead of hard coded.
- Added `docs/providers.yaml` plus `scripts/sync-provider-matrix.ps1` to generate the provider matrix for README, docs, and wiki from a single source of truth.

### Changed

- Hardened `LibraryAwarePromptBuilder` with a headroom guard that clamps every prompt path (including fallbacks) to `context - headroom`, trims plans when necessary, and records the reason in telemetry.
- Centralized stable hashing and deterministic ordering across planner and renderer (artist/album tie-breakers, normalized date handling) to keep prompts stable between runs and across nodes.
- Refreshed documentation for 1.3.0 (README compatibility, Advanced Settings, wiki) to reference the new provider workflow and remove duplicated guidance.

### Fixed

- Added validation for custom sampling shapes so invalid ratios or inflation values are rejected before they reach the planner.
- Ensured the plan cache sweeps expired entries before reuse, invalidates on trim events, and remains thread-safe under concurrent access.

### Testing / CI

- Expanded unit coverage for fallback headroom guards, stable hash determinism, sampling-shape defaults, plan cache concurrency, and renderer tie-breakers.

## [1.2.7] - 2025-09-24

### Added

- Ship `manifest.json` inside the release package so Lidarr recognizes Brainarr in the Installed plugins list after manual installs.

### Fixed

- Packaging script now bundles the manifest and records its hash, keeping the GitHub installer and side-load flow consistent.

## [1.2.6] - 2025-09-24

### Fixed

- Stopped shipping a private copy of FluentValidation; Brainarr now reuses Lidarr's assemblies so the `ImportListBase.Test` override matches the host signature.
- Locked the build to host-provided FluentValidation references to avoid duplicate assembly loads at runtime.

### Testing / CI

- Rebuilt the plugin and re-ran Release unit, integration, and edge-case suites against Lidarr 2.14.2 assemblies.

## [1.2.5] - 2025-09-24

### Fixed

- Ensured the build resolves Lidarr assemblies from `ext/Lidarr-docker/_output/net6.0` first so Brainarr compiles against 2.14.2+ and no longer triggers `ReflectionTypeLoadException` during Lidarr startup.
- Updated plugin metadata and docs to advertise v1.2.5 compatibility with the current Lidarr nightly baseline.

### Testing / CI

- Rebuilt the plugin and reran Release unit, integration, and edge-case suites to verify the loader fix.

## [1.2.4] - 2025-09-24

### Added

- Introduced a dedicated prompt plan cache with TTL, LRU eviction, fingerprint-aware invalidation, and metrics hooks so we can observe hit/miss/evict rates in production (`PlanCache`, `IPlanCache`, `RecordingMetrics`).
- Added provider-aware prompt templates so Anthropic and Gemini respond with strict JSON formatting, and tightened the sample JSON guidance delivered to every provider (`LibraryPromptRenderer`).

### Changed

- Split the prompt pipeline into `LibraryPromptPlanner` and `LibraryPromptRenderer`, wiring them through the orchestrator and prompt builder to keep planning deterministic, simplify rendering, and make caching possible.
- Reworked `LibraryAwarePromptBuilder` to guard against token-drift outliers (>30%), invalidate cached plans when drift is detected, and preserve deterministic sampling/ordering while still trimming to budget.
- Internalized the orchestrator wiring inside `BrainarrImportList` to avoid DryIoc recursive-resolution issues and to ensure all planner/renderer dependencies are registered consistently at runtime.

### Fixed

- Corrected release packaging so Brainarr files land directly in Lidarr's plugin folder without creating an extra Brainarr directory.
- Rebuilt the plugin against Lidarr 2.14.2.4786 assemblies as part of the release pipeline (superseded by 1.2.5 after the build still picked up stale assemblies).
- Eliminated `LazyLoaded<T>` access from parallel style aggregation and materialize style context sequentially before parallelizing, removing the race that caused intermittent analyzer failures.
- Stabilized the plugin smoke test workflow by waiting for Lidarr assemblies before executing the sanity build so release pipelines stop flaking.

### Testing / CI

- Added unit suites for the new plan cache (TTL expiration, fingerprint invalidation), planner determinism, renderer provider templates, and drift invalidation paths to keep coverage above the gate.
- Updated CI to consume the new planner/renderer split, including the cache metrics plumbing and deterministic seed scaffolding.

### Documentation

- Refreshed README and provider docs to reflect the 1.2.4 baseline: verified providers (LM Studio, Gemini, Perplexity), updated model identifiers, compatibility messaging, and troubleshooting guidance.

## [1.2.3] - 2025-09-22

### Fixed

- Hardened style-context population to avoid touching `LazyLoaded<T>` inside `Parallel.ForEach`, preventing hangs and intermittent test failures in large libraries.
- Normalized sampling seed hashing so planner outputs remain deterministic when style order changes.

### Testing / CI

- Expanded deterministic sampling coverage, tightened analyzer/orchestrator tests, and ensured the CI matrix uses the shared Lidarr assemblies with the updated smoke wait loop.

## [1.2.2] - 2025-09-21

### Added

- Delivered the model registry pipeline with JSON-backed model metadata, embedded/ETag-aware fallbacks, and UI synchronization so provider/model lists stay current without rebuilding the plugin.
- Introduced style-aware prompting upgrades: strict/relaxed matching, adjacency expansion, expanded coverage metrics, and richer token budgeting utilities.

### Changed

- Balanced discovery sampling with stable ordering for ties, context-aware weighting, and improved prompt compression so recommendations stay reproducible.

### Fixed

- Hardened registry workflows (packaging, Lidarr path resolution), Gemini guardrails, and registry loader references uncovered during integration.

### Testing / CI

- Added large suites covering registry loading, rate-limiting, orchestration, analyzer metrics, provider selection, and tokenizer behaviors while pinning Lidarr Docker digests for deterministic CI.

## [1.2.1] - 2025-09-05

- Last tagged release prior to the registry and planner/renderer overhauls.

[Unreleased]: https://github.com/RicherTunes/Brainarr/compare/v1.3.1...main
[1.3.1]: https://github.com/RicherTunes/Brainarr/compare/v1.3.0...v1.3.1
[1.3.0]: https://github.com/RicherTunes/Brainarr/compare/v1.2.7...v1.3.0
[1.2.7]: https://github.com/RicherTunes/Brainarr/compare/v1.2.6...v1.2.7
[1.2.6]: https://github.com/RicherTunes/Brainarr/compare/v1.2.5...v1.2.6
[1.2.5]: https://github.com/RicherTunes/Brainarr/compare/v1.2.4...v1.2.5
[1.2.4]: https://github.com/RicherTunes/Brainarr/compare/v1.2.3...v1.2.4
[1.2.3]: https://github.com/RicherTunes/Brainarr/compare/v1.2.2...v1.2.3
[1.2.2]: https://github.com/RicherTunes/Brainarr/compare/v1.2.1...v1.2.2
[1.2.1]: https://github.com/RicherTunes/Brainarr/compare/v1.2.0...v1.2.1<|MERGE_RESOLUTION|>--- conflicted
+++ resolved
@@ -22,22 +22,23 @@
 - Safer network behavior: per-request timeouts, tuned retries, better logs.
 - Docs refreshed; CI/analyzers green across OSes.
 
-<<<<<<< HEAD
 
-## [1.3.1] - 2025-10-16
+## [1.3.1] - 2025-10-19
 
 ### CI / Tooling
 - Add actionlint to lint all workflows on PRs and main.
 - Make Windows + .NET 6 a non-advisory matrix leg (Ubuntu + .NET 6 remains the primary gate).
-- Post sticky PR comment with Linux coverage percent and add a soft gate: fail PR if coverage drops >0.5% vs baseline.
-- Release workflows: move the moving latest tag to the new version and attach an SPDX SBOM.
+- Post sticky PR comments with coverage and soft-gate PRs on >0.5% drop vs main baseline.
+- Release workflows: move the moving `latest` tag to the new version and attach an SBOM.
 
-### Docs
-- README: add local CI one-liners; align badges/version lines for 1.3.1.
-- Provider matrix: bump headers/status lines to v1.3.1.## [1.3.0] - 2025-09-29
-=======
-## [1.3.1] - 2025-10-14
+### Changed
+- CI: Added `scripts/ci/check-assemblies.sh` and wired it into core workflows to fail fast when required Lidarr assemblies are missing or from the wrong source/tag.
+- CI: Bumped `LIDARR_DOCKER_VERSION` to `pr-plugins-2.14.2.4786` across workflows (including nightly perf and dependency update).
+- CI: Dependency update workflow now uses Docker-based assembly extraction, adds a concurrency group to avoid overlaps, and verifies assemblies with the sanity script.
 
+### Documentation
+- README: align badges/version lines and add local CI one-liners.
+- Provider matrix/docs: bump headers/status strings to v1.3.1.
 ### Changed
 
 - CI: Added scripts/ci/check-assemblies.sh and wired it into core workflows to fail fast when required Lidarr assemblies are missing or from the wrong source/tag.
@@ -49,7 +50,6 @@
 - README version badge and “Latest release” references updated to v1.3.1.
 
 ## [1.3.0] - 2025-09-29
->>>>>>> a1b8a77b
 
 ### Added
 
