# Changelog

All notable changes to this project will be documented in this file.

The format is based on Keep a Changelog, and this project adheres to Semantic Versioning.

## [1.2.3] - 2025-09-11

- CI: Update actions to `actions/setup-node@v5`, `actions/setup-python@v6`, and `lycheeverse/lychee-action@v2`.
- CI: Stabilize link checking by fixing TOML patterns and scoping checks to `README.md` and `docs/` only.
- Docs/Repo: Normalize EOLs and tidy config.
<<<<<<< HEAD
=======
- Docs: Add provider testing checklist (tasks/provider-testing.md).
- Docs: Mark LM Studio, Gemini, and Perplexity as tested for 1.2.3; update support matrix, guide “Last Verified”, README Provider Status, and release notes.
>>>>>>> a15a4ec8

No runtime code changes in this release.

## [Unreleased]

Planned: minor improvements post 1.2.3

## [1.2.2] - 2025-09-08

- fix(settings): tolerate legacy Top‑Up Stop Sensitivity values
  - Added a custom JSON converter to map historical/synonym values (e.g., "balanced", "medium") to current enum members (maps to "normal").
  - Resolves deserialization error: could not convert to StopSensitivity at $.topUpStopSensitivity.
  - Backwards‑compatible; no database migration required.

## [1.2.1] - Timeout + provider scope + docs

- See commit history for details.

[Unreleased]: https://github.com/RicherTunes/Brainarr/compare/v1.2.3...HEAD
[1.2.3]: https://github.com/RicherTunes/Brainarr/compare/v1.2.2...v1.2.3
[1.2.2]: https://github.com/RicherTunes/Brainarr/compare/v1.2.1...v1.2.2
[1.2.1]: https://github.com/RicherTunes/Brainarr/compare/v1.2.0...v1.2.1<|MERGE_RESOLUTION|>--- conflicted
+++ resolved
@@ -9,11 +9,8 @@
 - CI: Update actions to `actions/setup-node@v5`, `actions/setup-python@v6`, and `lycheeverse/lychee-action@v2`.
 - CI: Stabilize link checking by fixing TOML patterns and scoping checks to `README.md` and `docs/` only.
 - Docs/Repo: Normalize EOLs and tidy config.
-<<<<<<< HEAD
-=======
 - Docs: Add provider testing checklist (tasks/provider-testing.md).
 - Docs: Mark LM Studio, Gemini, and Perplexity as tested for 1.2.3; update support matrix, guide “Last Verified”, README Provider Status, and release notes.
->>>>>>> a15a4ec8
 
 No runtime code changes in this release.
 
