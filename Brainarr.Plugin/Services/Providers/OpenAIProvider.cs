--- conflicted
+++ resolved
@@ -422,12 +422,8 @@
                 _logger.Error(ex, "OpenAI connection test failed");
                 if (ex is NzbDrone.Common.Http.HttpException httpEx)
                 {
-<<<<<<< HEAD
-                    TryCaptureOpenAIHint(httpEx.Response?.Content, (int)(httpEx.Response?.StatusCode ?? 0));
-=======
                     var sc = httpEx.Response != null ? (int)httpEx.Response.StatusCode : 0;
                     TryCaptureOpenAIHint(httpEx.Response?.Content, sc);
->>>>>>> 3016ad9b
                 }
                 return false;
             }
