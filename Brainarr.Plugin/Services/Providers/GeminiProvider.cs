using System;
using System.Collections.Generic;
using System.Linq;
using System.Net.Http;
using System.Threading.Tasks;
using Newtonsoft.Json;
using Newtonsoft.Json.Linq;
using NLog;
using NzbDrone.Common.Http;
using NzbDrone.Core.ImportLists.Brainarr.Models;
using NzbDrone.Core.ImportLists.Brainarr.Configuration;
using Brainarr.Plugin.Services.Security;
using NzbDrone.Core.ImportLists.Brainarr.Services.Providers.Parsing;

namespace NzbDrone.Core.ImportLists.Brainarr.Services
{
    public class GeminiProvider : IAIProvider
    {
        private readonly IHttpClient _httpClient;
        private readonly NzbDrone.Core.ImportLists.Brainarr.Services.Resilience.IHttpResilience? _httpExec;
        private readonly Logger _logger;
        private readonly string _apiKey;
        private string _model;
        private const string API_BASE_URL = BrainarrConstants.GeminiModelsBaseUrl;
        private string? _lastUserMessage;
        private string? _lastUserLearnMoreUrl;

        public string ProviderName => "Google Gemini";

        public GeminiProvider(IHttpClient httpClient, Logger logger, string apiKey, string model = null, NzbDrone.Core.ImportLists.Brainarr.Services.Resilience.IHttpResilience? httpExec = null)
        {
            _httpClient = httpClient ?? throw new ArgumentNullException(nameof(httpClient));
            _logger = logger ?? throw new ArgumentNullException(nameof(logger));
            _httpExec = httpExec;

            if (string.IsNullOrWhiteSpace(apiKey))
                throw new ArgumentException("Google Gemini API key is required", nameof(apiKey));

            _apiKey = apiKey;
            _model = model ?? BrainarrConstants.DefaultGeminiModel; // UI label; mapped on request

            _logger.Info($"Initialized Google Gemini provider with model: {_model}");
            if (_httpExec == null)
            {
                try { _logger.WarnOnceWithEvent(12001, "GeminiProvider", "GeminiProvider: IHttpResilience not injected; using static resilience fallback"); } catch { }
            }
        }

        private async Task<List<Recommendation>> GetRecommendationsInternalAsync(string prompt, System.Threading.CancellationToken cancellationToken, string modelOverride = null, bool allowFallback = true)
        {
            try
            {
                var effectiveModel = modelOverride ?? _model ?? BrainarrConstants.DefaultGeminiModel;
                var artistOnly = NzbDrone.Core.ImportLists.Brainarr.Services.Providers.Parsing.PromptShapeHelper.IsArtistOnly(prompt);
                var text = artistOnly
                    ? $@"You are a music recommendation expert. Based on the user's music library and preferences, provide artist recommendations.

IMPORTANT: Return ONLY a JSON array with NO additional text, markdown, or explanations.

Each recommendation must have these exact fields:
- artist: The artist name
- genre: The primary genre
- confidence: A number between 0 and 1
- reason: A brief reason for the recommendation

Example format:
[
  {{""artist"": ""Pink Floyd"", ""genre"": ""Progressive Rock"", ""confidence"": 0.95, ""reason"": ""Iconic progressive artists""}}
]

User request:
{prompt}"
                    : $@"You are a music recommendation expert. Based on the user's music library and preferences, provide album recommendations.

IMPORTANT: Return ONLY a JSON array with NO additional text, markdown, or explanations.

Each recommendation must have these exact fields:
- artist: The artist name
- album: The album name
- genre: The primary genre
- confidence: A number between 0 and 1
- reason: A brief reason for the recommendation

Example format:
[
  {{""artist"": ""Pink Floyd"", ""album"": ""The Dark Side of the Moon"", ""genre"": ""Progressive Rock"", ""confidence"": 0.95, ""reason"": ""Classic progressive rock masterpiece""}}
]

User request:
{prompt}";

                var temp = NzbDrone.Core.ImportLists.Brainarr.Services.Providers.TemperaturePolicy.FromPrompt(prompt, 0.8);
                var maxOutputTokens = DetermineMaxOutputTokens(effectiveModel);

                object generationConfig;
                if (ShouldDisableThinking(effectiveModel))
                {
                    generationConfig = new
                    {
                        temperature = temp,
                        topP = 0.95,
                        topK = 40,
                        maxOutputTokens,
                        responseMimeType = "application/json",
                        thinkingConfig = new
                        {
                            thinkingBudget = 0
                        }
                    };
                }
                else
                {
                    generationConfig = new
                    {
                        temperature = temp,
                        topP = 0.95,
                        topK = 40,
                        maxOutputTokens,
                        responseMimeType = "application/json"
                    };
                }

                var requestBody = new
                {
                    contents = new[]
                    {
                        new
                        {
                            parts = new[] { new { text = text } }
                        }
                    },
                    generationConfig,
                    safetySettings = new[]
                    {
                        new { category = "HARM_CATEGORY_HARASSMENT", threshold = "BLOCK_NONE" },
                        new { category = "HARM_CATEGORY_HATE_SPEECH", threshold = "BLOCK_NONE" },
                        new { category = "HARM_CATEGORY_SEXUALLY_EXPLICIT", threshold = "BLOCK_NONE" },
                        new { category = "HARM_CATEGORY_DANGEROUS_CONTENT", threshold = "BLOCK_NONE" }
                    }
                };
                var modelRaw = NzbDrone.Core.ImportLists.Brainarr.Configuration.ModelIdMapper.ToRawId("gemini", effectiveModel);
                var url = $"{API_BASE_URL}/{modelRaw}:generateContent?key={_apiKey}";
                var request = new HttpRequestBuilder(url)
                    .SetHeader("Content-Type", "application/json")
                    .Build();

                request.Method = HttpMethod.Post;
                var json = SecureJsonSerializer.Serialize(requestBody);
                request.SetContent(json);
                var seconds = TimeoutContext.GetSecondsOrDefault(BrainarrConstants.DefaultAITimeout);
                request.RequestTimeout = TimeSpan.FromSeconds(seconds);

<<<<<<< HEAD
                var response = await NzbDrone.Core.ImportLists.Brainarr.Resilience.ResiliencePolicy.WithHttpResilienceAsync(
                    _ => _httpClient.ExecuteAsync(request),
                    origin: "gemini",
                    logger: _logger,
                    cancellationToken: cancellationToken,
                    maxRetries: 2);

=======
>>>>>>> d14f9aa9
                if (DebugFlags.ProviderPayload)
                {
                    try
                    {
                        var endpoint = $"{API_BASE_URL}/{modelRaw}:generateContent";
                        var snippet = json?.Length > 4000 ? (json.Substring(0, 4000) + "... [truncated]") : json;
                        _logger.InfoWithCorrelation($"[Brainarr Debug] Gemini endpoint: {endpoint} (key hidden)");
                        _logger.InfoWithCorrelation($"[Brainarr Debug] Gemini request JSON: {snippet}");
                    }
                    catch { }
                }

                var response = _httpExec != null
                    ? await _httpExec.SendAsync(
                        templateRequest: request,
                        send: (req, token) => _httpClient.ExecuteAsync(req),
                        origin: $"gemini:{effectiveModel}",
                        logger: _logger,
                        cancellationToken: cancellationToken,
                        maxRetries: 2,
                        maxConcurrencyPerHost: 2,
                        retryBudget: null,
                        perRequestTimeout: TimeSpan.FromSeconds(seconds))
                    : await NzbDrone.Core.ImportLists.Brainarr.Resilience.ResiliencePolicy.WithHttpResilienceAsync(
                        request,
                        (req, token) => _httpClient.ExecuteAsync(req),
                        origin: $"gemini:{effectiveModel}",
                        logger: _logger,
                        cancellationToken: cancellationToken,
                        maxRetries: 2,
                        shouldRetry: null,
                        limiter: null,
                        retryBudget: null,
                        maxConcurrencyPerHost: 2,
                        perRequestTimeout: TimeSpan.FromSeconds(seconds));

                if (response == null)
                {
                    _logger.Warn($"No response from Google Gemini (model={effectiveModel})");
                    return new List<Recommendation>();
                }

                if (DebugFlags.ProviderPayload)
                {
                    try
                    {
                        var snippet = response.Content?.Length > 4000 ? (response.Content.Substring(0, 4000) + "... [truncated]") : response.Content;
                        _logger.InfoWithCorrelation($"[Brainarr Debug] Gemini raw response: {snippet}");
                    }
                    catch { }
                }

                if (response.StatusCode != System.Net.HttpStatusCode.OK)
                {
                    _logger.Error($"Google Gemini API error: {response.StatusCode} (model={effectiveModel})");
                    var body = response.Content ?? string.Empty;
                    if (!string.IsNullOrEmpty(body))
                    {
                        var snippet = body.Substring(0, Math.Min(body.Length, 500));
                        _logger.Debug($"Gemini API error body (truncated): {snippet}");
                        TryLogGoogleErrorGuidance(body);
                    }

                    try
                    {
                        var errorResponse = JsonConvert.DeserializeObject<GeminiError>(response.Content);
                        if (errorResponse?.Error != null)
                        {
                            _logger.Error($"Gemini error: {errorResponse.Error.Message} (Code: {errorResponse.Error.Code}, Status: {errorResponse.Error.Status})");
                        }
                    }
                    catch { }

                    if (allowFallback && response.StatusCode == System.Net.HttpStatusCode.NotFound)
                    {
                        var fallbackModel = GetFallbackModel(effectiveModel, "HTTP_404");
                        if (!string.IsNullOrWhiteSpace(fallbackModel))
                        {
                            _logger.Warn($"Gemini model {effectiveModel} unavailable on this endpoint. Falling back to {fallbackModel}.");
                            return await GetRecommendationsInternalAsync(prompt, cancellationToken, fallbackModel, allowFallback: false);
                        }
                    }

                    return new List<Recommendation>();
                }

                var responseData = JsonConvert.DeserializeObject<GeminiResponse>(response.Content);
                var candidate = responseData?.Candidates?.FirstOrDefault();
                var part = candidate?.Content?.Parts?.FirstOrDefault();
                var content = part?.Text;

                if (string.IsNullOrWhiteSpace(content) && part?.Json != null && part.Json.Type != JTokenType.Null)
                {
                    content = part.Json.ToString(Formatting.None);
                }

                if (string.IsNullOrWhiteSpace(content) && part?.FunctionCall?.Arguments != null && part.FunctionCall.Arguments.Type != JTokenType.Null)
                {
                    content = part.FunctionCall.Arguments.ToString(Formatting.None);
                }

                var finishReason = candidate?.FinishReason ?? "UNKNOWN";
                var safetySummary = candidate?.SafetyRatings != null && candidate.SafetyRatings.Count > 0
                    ? string.Join(", ", candidate.SafetyRatings.Select(r => $"{r.Category}:{r.Probability}"))
                    : "none";

                if (DebugFlags.ProviderPayload && !string.IsNullOrEmpty(content))
                {
                    try
                    {
                        var snippet = content.Length > 4000 ? (content.Substring(0, 4000) + "... [truncated]") : content;
                        _logger.InfoWithCorrelation($"[Brainarr Debug] Gemini response content: {snippet}");
                        if (responseData?.UsageMetadata != null)
                        {
                            _logger.InfoWithCorrelation($"[Brainarr Debug] Gemini usage: prompt={responseData.UsageMetadata.PromptTokenCount}, completion={responseData.UsageMetadata.CandidatesTokenCount}, total={responseData.UsageMetadata.TotalTokenCount}");
                        }
                    }
                    catch { }
                }

                if (DebugFlags.ProviderPayload)
                {
                    try { _logger.InfoWithCorrelation($"[Brainarr Debug] Gemini finishReason={finishReason}, safety={safetySummary}"); } catch { }
                }

                if (string.IsNullOrWhiteSpace(content))
                {
                    _logger.Warn($"Empty response from Google Gemini (model={effectiveModel}, finishReason={finishReason}, safety={safetySummary})");

                    if (IsSafetyBlocked(finishReason, candidate?.SafetyRatings))
                    {
                        _lastUserMessage = "Google Gemini blocked the response due to safety filters.";
                        _lastUserLearnMoreUrl = BrainarrConstants.DocsGeminiSection;
                    }

                    if (allowFallback)
                    {
                        var fallbackModel = GetFallbackModel(effectiveModel, finishReason);
                        if (!string.IsNullOrWhiteSpace(fallbackModel))
                        {
                            _logger.Warn($"Retrying Gemini request with fallback model {fallbackModel}");
                            return await GetRecommendationsInternalAsync(prompt, cancellationToken, fallbackModel, allowFallback: false);
                        }
                    }

                    return new List<Recommendation>();
                }

                return RecommendationJsonParser.Parse(content, _logger);
            }
            catch (Exception ex)
            {
                _logger.Error(ex, "Error getting recommendations from Google Gemini");
                return new List<Recommendation>();
            }
        }

        public async Task<List<Recommendation>> GetRecommendationsAsync(string prompt)
        {
            using var cts = new System.Threading.CancellationTokenSource(TimeSpan.FromSeconds(NzbDrone.Core.ImportLists.Brainarr.Services.TimeoutContext.GetSecondsOrDefault(NzbDrone.Core.ImportLists.Brainarr.Configuration.BrainarrConstants.DefaultAITimeout)));
            return await GetRecommendationsInternalAsync(prompt, cts.Token);
        }

        public async Task<List<Recommendation>> GetRecommendationsAsync(string prompt, System.Threading.CancellationToken cancellationToken)
            => await GetRecommendationsInternalAsync(prompt, cancellationToken);

        private static bool IsSafetyBlocked(string finishReason, List<SafetyRating> ratings)
        {
            if (!string.IsNullOrWhiteSpace(finishReason))
            {
                var trimmed = finishReason.Trim();
                if (trimmed.Equals("SAFETY", StringComparison.OrdinalIgnoreCase) ||
                    trimmed.Equals("FINISH_REASON_SAFETY", StringComparison.OrdinalIgnoreCase) ||
                    trimmed.Equals("BLOCKED", StringComparison.OrdinalIgnoreCase))
                {
                    return true;
                }
            }

            if (ratings == null) return false;
            foreach (var rating in ratings)
            {
                if (rating == null) continue;
                var probability = rating.Probability ?? string.Empty;
                if (probability.Equals("VERY_LIKELY", StringComparison.OrdinalIgnoreCase) ||
                    probability.Equals("BLOCKED", StringComparison.OrdinalIgnoreCase))
                {
                    return true;
                }
            }

            return false;
        }

        private string GetFallbackModel(string currentModel, string finishReason)
        {
            if (string.IsNullOrWhiteSpace(currentModel)) return null;

            var normalized = currentModel.Trim();
            var friendly = ProviderModelNormalizer.Normalize(AIProvider.Gemini, normalized);
            if (!string.IsNullOrWhiteSpace(friendly))
            {
                normalized = friendly;
            }
            var isLatestFamily = normalized.StartsWith("Gemini_25", StringComparison.OrdinalIgnoreCase) ||
                                 normalized.StartsWith("Gemini_20", StringComparison.OrdinalIgnoreCase);
            var reasonSuggestsRetry = string.IsNullOrWhiteSpace(finishReason) ||
                                       finishReason.IndexOf("safety", StringComparison.OrdinalIgnoreCase) >= 0 ||
                                       finishReason.IndexOf("blocked", StringComparison.OrdinalIgnoreCase) >= 0 ||
                                       finishReason.IndexOf("max_tokens", StringComparison.OrdinalIgnoreCase) >= 0 ||
                                       finishReason.IndexOf("404", StringComparison.OrdinalIgnoreCase) >= 0 ||
                                       finishReason.IndexOf("not_found", StringComparison.OrdinalIgnoreCase) >= 0;

            if (!isLatestFamily || !reasonSuggestsRetry)
            {
                return null;
            }

            if (!normalized.Equals("Gemini_15_Pro", StringComparison.OrdinalIgnoreCase))
            {
                return "Gemini_15_Pro";
            }

            if (!normalized.Equals("Gemini_15_Flash", StringComparison.OrdinalIgnoreCase))
            {
                return "Gemini_15_Flash";
            }

            return null;
        }

        private static bool ShouldDisableThinking(string modelId)
        {
            if (string.IsNullOrWhiteSpace(modelId))
            {
                return false;
            }

            var normalized = ProviderModelNormalizer.Normalize(AIProvider.Gemini, modelId);
            if (string.IsNullOrWhiteSpace(normalized))
            {
                normalized = modelId.Trim();
            }

            var comparable = normalized.Replace('-', '_');

            if (comparable.StartsWith("Gemini_25_Flash", StringComparison.OrdinalIgnoreCase))
            {
                return true;
            }

            if (comparable.StartsWith("Gemini_25_Flash_Lite", StringComparison.OrdinalIgnoreCase))
            {
                return true;
            }

            return false;
        }

        private static int DetermineMaxOutputTokens(string modelId)
        {
            if (string.IsNullOrWhiteSpace(modelId))
            {
                return 2048;
            }

            var normalized = ProviderModelNormalizer.Normalize(AIProvider.Gemini, modelId);
            if (string.IsNullOrWhiteSpace(normalized))
            {
                normalized = modelId.Trim();
            }

            var comparable = normalized.Replace('-', '_');

            if (comparable.StartsWith("Gemini_25", StringComparison.OrdinalIgnoreCase))
            {
                return 4096;
            }

            if (comparable.StartsWith("Gemini_15", StringComparison.OrdinalIgnoreCase))
            {
                return 3072;
            }

            return 2048;
        }


        public async Task<bool> TestConnectionAsync()
        {
            try
            {
                _lastUserMessage = null;
                _lastUserLearnMoreUrl = null;
                var requestBody = new
                {
                    contents = new[]
                    {
                        new
                        {
                            parts = new[]
                            {
                                new { text = "Reply with OK" }
                            }
                        }
                    },
                    generationConfig = new
                    {
                        maxOutputTokens = 10
                    }
                };

                // Map friendly model name to raw API id for consistency with main request path
                var modelRaw = NzbDrone.Core.ImportLists.Brainarr.Configuration.ModelIdMapper.ToRawId("gemini", _model);
                var url = $"{API_BASE_URL}/{modelRaw}:generateContent?key={_apiKey}";
                var request = new HttpRequestBuilder(url)
                    .SetHeader("Content-Type", "application/json")
                    .Build();

                request.Method = HttpMethod.Post;
                request.SetContent(SecureJsonSerializer.Serialize(requestBody));
                request.RequestTimeout = TimeSpan.FromSeconds(BrainarrConstants.TestConnectionTimeout);

                using var cts = new System.Threading.CancellationTokenSource(TimeSpan.FromSeconds(TimeoutContext.GetSecondsOrDefault(BrainarrConstants.DefaultAITimeout)));
                var response = await NzbDrone.Core.ImportLists.Brainarr.Resilience.ResiliencePolicy.WithHttpResilienceAsync(
                    _ => _httpClient.ExecuteAsync(request),
                    origin: "gemini",
                    logger: _logger,
                    cancellationToken: cts.Token,
                    maxRetries: 2);

                if (response == null)
                {
                    _logger.Warn("Google Gemini connection test: No response returned");
                    return false;
                }

                var success = response.StatusCode == System.Net.HttpStatusCode.OK;
                if (!success)
                {
                    // Attempt to parse a helpful Google error
                    TryLogGoogleErrorGuidance(response.Content);
                }
                _logger.Info($"Google Gemini connection test: {(success ? "Success" : $"Failed with {response.StatusCode}")}");

                return success;
            }
            catch (NzbDrone.Common.Http.HttpException httpEx)
            {
                // Extract Google error details if present
                TryLogGoogleErrorGuidance(httpEx.Response?.Content);
                _logger.Error(httpEx, "Google Gemini connection test failed");
                return false;
            }
            catch (Exception ex)
            {
                _logger.Error(ex, "Google Gemini connection test failed");
                return false;
            }
        }

        public async Task<bool> TestConnectionAsync(System.Threading.CancellationToken cancellationToken)
        {
            cancellationToken.ThrowIfCancellationRequested();
            try
            {
                _lastUserMessage = null;
                _lastUserLearnMoreUrl = null;
                var endpoint = $"{BrainarrConstants.GeminiModelsBaseUrl}/{NzbDrone.Core.ImportLists.Brainarr.Configuration.ModelIdMapper.ToRawId("gemini", _model)}:generateContent?key={_apiKey}";
                var request = new HttpRequestBuilder(endpoint)
                    .SetHeader("Content-Type", "application/json")
                    .Build();
                request.Method = HttpMethod.Post;
                var body = new { contents = new[] { new { parts = new[] { new { text = "Reply with OK" } } } } };
                request.SetContent(SecureJsonSerializer.Serialize(body));
                request.RequestTimeout = TimeSpan.FromSeconds(BrainarrConstants.TestConnectionTimeout);

                var response = await NzbDrone.Core.ImportLists.Brainarr.Resilience.ResiliencePolicy.WithHttpResilienceAsync(
                    _ => _httpClient.ExecuteAsync(request),
                    origin: "gemini",
                    logger: _logger,
                    cancellationToken: cancellationToken,
                    maxRetries: 2);
                if (response == null)
                {
                    _logger.Warn("Google Gemini connection test (ct): No response returned");
                    return false;
                }
                var ok = response.StatusCode == System.Net.HttpStatusCode.OK;
                if (!ok)
                {
                    TryLogGoogleErrorGuidance(response.Content);
                }
                return ok;
            }
            finally
            {
                cancellationToken.ThrowIfCancellationRequested();
            }
        }

        // Parsing centralized in RecommendationJsonParser

        // Response models
        private class GeminiResponse
        {
            [JsonProperty("candidates")]
            public List<Candidate> Candidates { get; set; }

            [JsonProperty("usageMetadata")]
            public UsageMetadata UsageMetadata { get; set; }
        }

        private class Candidate
        {
            [JsonProperty("content")]
            public Content Content { get; set; }

            [JsonProperty("finishReason")]
            public string FinishReason { get; set; }

            [JsonProperty("safetyRatings")]
            public List<SafetyRating> SafetyRatings { get; set; }
        }

        private class Content
        {
            [JsonProperty("parts")]
            public List<Part> Parts { get; set; }

            [JsonProperty("role")]
            public string Role { get; set; }
        }

        private class Part
        {
            [JsonProperty("text")]
            public string Text { get; set; }

            [JsonProperty("json")]
            public JToken Json { get; set; }

            [JsonProperty("functionCall")]
            public FunctionCall FunctionCall { get; set; }
        }

        private class FunctionCall
        {
            [JsonProperty("name")]
            public string Name { get; set; }

            [JsonProperty("args")]
            public JToken Arguments { get; set; }
        }

        private class SafetyRating
        {
            [JsonProperty("category")]
            public string Category { get; set; }

            [JsonProperty("probability")]
            public string Probability { get; set; }
        }

        private class UsageMetadata
        {
            [JsonProperty("promptTokenCount")]
            public int PromptTokenCount { get; set; }

            [JsonProperty("candidatesTokenCount")]
            public int CandidatesTokenCount { get; set; }

            [JsonProperty("totalTokenCount")]
            public int TotalTokenCount { get; set; }
        }

        private class GeminiError
        {
            [JsonProperty("error")]
            public ErrorDetail Error { get; set; }
        }

        private class ErrorDetail
        {
            [JsonProperty("code")]
            public int Code { get; set; }

            [JsonProperty("message")]
            public string Message { get; set; }

            [JsonProperty("status")]
            public string Status { get; set; }
        }

        /// <summary>
        /// Parses Google error JSON to provide actionable guidance (e.g. SERVICE_DISABLED with activationUrl).
        /// </summary>
        private void TryLogGoogleErrorGuidance(string? errorContent)
        {
            try
            {
                if (string.IsNullOrWhiteSpace(errorContent)) return;

                // Lightweight parse to avoid tight coupling to Google's full error schema
                var root = Newtonsoft.Json.Linq.JObject.Parse(errorContent);
                var err = root["error"] as Newtonsoft.Json.Linq.JObject;
                if (err == null) return;

                var status = err.Value<string>("status");
                var message = err.Value<string>("message");
                var details = err["details"] as Newtonsoft.Json.Linq.JArray;

                string activationUrl = string.Empty;
                string consumer = string.Empty;
                if (details != null)
                {
                    foreach (var d in details.OfType<Newtonsoft.Json.Linq.JObject>())
                    {
                        var meta = d["metadata"] as Newtonsoft.Json.Linq.JObject;
                        var links = d["links"] as Newtonsoft.Json.Linq.JArray;
                        if (string.IsNullOrEmpty(activationUrl) && meta != null)
                        {
                            activationUrl = meta.Value<string>("activationUrl") ?? activationUrl;
                            consumer = meta.Value<string>("consumer") ?? consumer;
                        }
                        if (string.IsNullOrEmpty(activationUrl) && links != null)
                        {
                            foreach (var l in links.OfType<Newtonsoft.Json.Linq.JObject>())
                            {
                                var url = l.Value<string>("url");
                                if (!string.IsNullOrWhiteSpace(url) && url.Contains("generativelanguage.googleapis.com", StringComparison.OrdinalIgnoreCase))
                                {
                                    activationUrl = url;
                                    break;
                                }
                            }
                        }
                    }
                }

                // Provide specific guidance for disabled API
                if (string.Equals(status, "PERMISSION_DENIED", StringComparison.OrdinalIgnoreCase) &&
                    !string.IsNullOrEmpty(message) &&
                    message.IndexOf("has not been used in project", StringComparison.OrdinalIgnoreCase) >= 0)
                {
                    if (!string.IsNullOrEmpty(activationUrl))
                    {
                        var hint = $"Gemini API disabled for this key's Google Cloud project. Enable the Generative Language API: {activationUrl} then retry.";
                        _logger.Error(hint);
                        _lastUserMessage = hint;
                        _lastUserLearnMoreUrl = BrainarrConstants.DocsGeminiServiceDisabled;
                    }
                    else
                    {
                        var hint = "Gemini API disabled for this key. Enable the Generative Language API in your Google Cloud project, or create an AI Studio key at https://aistudio.google.com/apikey";
                        _logger.Error(hint);
                        _lastUserMessage = hint;
                        _lastUserLearnMoreUrl = BrainarrConstants.DocsGeminiSection;
                    }
                    if (!string.IsNullOrEmpty(consumer))
                    {
                        _logger.Info($"Gemini error consumer: {consumer}");
                    }
                }
            }
            catch
            {
                // Best effort only; never throw from guidance helper
            }
        }

        public void SetUserMessage(string message, string? learnMoreUrl = null)
        {
            _lastUserMessage = message;
            _lastUserLearnMoreUrl = learnMoreUrl;
        }

        public string? GetLastUserMessage() => _lastUserMessage;
        public string? GetLearnMoreUrl() => _lastUserLearnMoreUrl;

        public void UpdateModel(string modelName)
        {
            if (!string.IsNullOrWhiteSpace(modelName))
            {
                _model = modelName;
                _logger.Info($"Gemini model updated to: {modelName}");
            }
        }
    }
}<|MERGE_RESOLUTION|>--- conflicted
+++ resolved
@@ -150,16 +150,6 @@
                 var seconds = TimeoutContext.GetSecondsOrDefault(BrainarrConstants.DefaultAITimeout);
                 request.RequestTimeout = TimeSpan.FromSeconds(seconds);
 
-<<<<<<< HEAD
-                var response = await NzbDrone.Core.ImportLists.Brainarr.Resilience.ResiliencePolicy.WithHttpResilienceAsync(
-                    _ => _httpClient.ExecuteAsync(request),
-                    origin: "gemini",
-                    logger: _logger,
-                    cancellationToken: cancellationToken,
-                    maxRetries: 2);
-
-=======
->>>>>>> d14f9aa9
                 if (DebugFlags.ProviderPayload)
                 {
                     try
@@ -484,11 +474,12 @@
                 request.RequestTimeout = TimeSpan.FromSeconds(BrainarrConstants.TestConnectionTimeout);
 
                 using var cts = new System.Threading.CancellationTokenSource(TimeSpan.FromSeconds(TimeoutContext.GetSecondsOrDefault(BrainarrConstants.DefaultAITimeout)));
-                var response = await NzbDrone.Core.ImportLists.Brainarr.Resilience.ResiliencePolicy.WithHttpResilienceAsync(
+                var response = await NzbDrone.Core.ImportLists.Brainarr.Resilience.ResiliencePolicy.WithResilienceAsync(
                     _ => _httpClient.ExecuteAsync(request),
                     origin: "gemini",
                     logger: _logger,
                     cancellationToken: cts.Token,
+                    timeoutSeconds: TimeoutContext.GetSecondsOrDefault(BrainarrConstants.DefaultAITimeout),
                     maxRetries: 2);
 
                 if (response == null)
@@ -537,11 +528,12 @@
                 request.SetContent(SecureJsonSerializer.Serialize(body));
                 request.RequestTimeout = TimeSpan.FromSeconds(BrainarrConstants.TestConnectionTimeout);
 
-                var response = await NzbDrone.Core.ImportLists.Brainarr.Resilience.ResiliencePolicy.WithHttpResilienceAsync(
+                var response = await NzbDrone.Core.ImportLists.Brainarr.Resilience.ResiliencePolicy.WithResilienceAsync(
                     _ => _httpClient.ExecuteAsync(request),
                     origin: "gemini",
                     logger: _logger,
                     cancellationToken: cancellationToken,
+                    timeoutSeconds: TimeoutContext.GetSecondsOrDefault(BrainarrConstants.DefaultAITimeout),
                     maxRetries: 2);
                 if (response == null)
                 {
