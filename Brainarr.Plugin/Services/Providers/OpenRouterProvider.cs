--- conflicted
+++ resolved
@@ -266,12 +266,8 @@
                 _logger.Error(ex, "OpenRouter connection test failed");
                 if (ex is NzbDrone.Common.Http.HttpException httpEx)
                 {
-<<<<<<< HEAD
-                    TryCaptureOpenRouterHint(httpEx.Response?.Content, (int)(httpEx.Response?.StatusCode ?? 0));
-=======
                     var sc = httpEx.Response != null ? (int)httpEx.Response.StatusCode : 0;
                     TryCaptureOpenRouterHint(httpEx.Response?.Content, sc);
->>>>>>> 3016ad9b
                 }
                 return false;
             }
