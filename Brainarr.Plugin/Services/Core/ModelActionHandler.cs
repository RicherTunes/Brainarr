--- conflicted
+++ resolved
@@ -198,26 +198,7 @@
                             break;
                         }
                     case AIProvider.OpenAI:
-<<<<<<< HEAD
-                        cmds.Add(@"curl -s https://api.openai.com/v1/models -H ""Authorization: Bearer YOUR_OPENAI_API_KEY"" | jq '\.data[0]\.id'");
-                        break;
-                    case AIProvider.Anthropic:
-                        cmds.Add(@"curl -s https://api.anthropic.com/v1/models -H ""x-api-key: YOUR_ANTHROPIC_API_KEY"" -H ""anthropic-version: 2023-06-01"" | jq '\.data[0]\.id'");
-                        break;
-                    case AIProvider.OpenRouter:
-                        cmds.Add(@"curl -s https://openrouter.ai/api/v1/models -H ""Authorization: Bearer YOUR_OPENROUTER_API_KEY"" | jq '\.data[0]\.id'");
-                        break;
-                    case AIProvider.Gemini:
-                        cmds.Add(@"curl -s ""https://generativelanguage.googleapis.com/v1beta/models?key=YOUR_GEMINI_API_KEY"" | jq '\.models[0]\.name'");
-                        cmds.Add("# If API is disabled for your GCP project, enable it: gcloud services enable generativelanguage.googleapis.com --project YOUR_PROJECT_ID");
-                        break;
-                    case AIProvider.Groq:
-                        cmds.Add(@"curl -s https://api.groq.com/openai/v1/models -H ""Authorization: Bearer YOUR_GROQ_API_KEY"" | jq '\.data[0]\.id'");
-                        break;
-                    case AIProvider.DeepSeek:
-                        cmds.Add(@"curl -s https://api.deepseek.com/v1/models -H ""Authorization: Bearer YOUR_DEEPSEEK_API_KEY"" | jq '\.data[0]\.id'");
-=======
-                        cmds.Add("curl -s https://api.openai.com/v1/models -H \"Authorization: Bearer YOUR_OPENAI_API_KEY\" | jq '.data[0].id'");
+cmds.Add("curl -s https://api.openai.com/v1/models -H \"Authorization: Bearer YOUR_OPENAI_API_KEY\" | jq '.data[0].id'");
                         break;
                     case AIProvider.Anthropic:
                         cmds.Add("curl -s https://api.anthropic.com/v1/models -H \"x-api-key: YOUR_ANTHROPIC_API_KEY\" -H \"anthropic-version: 2023-06-01\" | jq '.data[0].id'");
@@ -234,7 +215,6 @@
                         break;
                     case AIProvider.DeepSeek:
                         cmds.Add("curl -s https://api.deepseek.com/v1/models -H \"Authorization: Bearer YOUR_DEEPSEEK_API_KEY\" | jq '.data[0].id'");
->>>>>>> 3016ad9b
                         break;
                     case AIProvider.Perplexity:
                         cmds.Add("# Perplexity uses chat completions; /v1/models may not be exposed. Test a minimal request in Brainarr or refer to docs.");
