using System;
using System.Collections.Generic;
using System.Linq;
using NzbDrone.Core.ImportLists.Brainarr;
using NzbDrone.Core.ImportLists.Brainarr.Configuration;
using NzbDrone.Core.ImportLists.Brainarr.Models;
using NzbDrone.Core.Music;
using NzbDrone.Core.Parser.Model;
using NLog;

namespace NzbDrone.Core.ImportLists.Brainarr.Services
{
    /// <summary>
    /// Service for analyzing the user's music library with rich metadata extraction.
    /// Provides comprehensive library profiling for intelligent AI recommendations.
    /// </summary>
    public class LibraryAnalyzer : ILibraryAnalyzer
    {
        private readonly IArtistService _artistService;
        private readonly IAlbumService _albumService;
        private readonly Logger _logger;

        public LibraryAnalyzer(IArtistService artistService, IAlbumService albumService, Logger logger)
        {
            _artistService = artistService ?? throw new ArgumentNullException(nameof(artistService));
            _albumService = albumService ?? throw new ArgumentNullException(nameof(albumService));
            _logger = logger ?? throw new ArgumentNullException(nameof(logger));
        }

        /// <summary>
        /// Analyzes the current music library with comprehensive metadata extraction.
        /// </summary>
        public LibraryProfile AnalyzeLibrary()
        {
            try
            {
                var artists = _artistService.GetAllArtists();
                var albums = _albumService.GetAllAlbums();

<<<<<<< HEAD
                // Build profile from available data
                // Algorithm: Calculate most prolific artists by album count
                // 1. Group all albums by artist ID to aggregate per-artist data
                // 2. Count albums per artist to identify most collected artists
                // 3. Sort by album count descending to prioritize heavy favorites
                // 4. Take top 20 to focus recommendations on core preferences
                var artistAlbumCounts = albums
                    .GroupBy(a => a.ArtistId)
                    .Select(g => new { ArtistId = g.Key, Count = g.Count() })
                    .OrderByDescending(x => x.Count)
                    .Take(20)
                    .ToList();

                var topArtistNames = artistAlbumCounts
                    .Select(ac => artists.FirstOrDefault(a => a.Id == ac.ArtistId)?.Name)
                    .Where(n => !string.IsNullOrEmpty(n))
                    .ToList();

                // Create genre list (simplified since Lidarr doesn't expose genres directly)
                // Algorithm: Generate weighted fallback genres when real genre data unavailable
                // Weight formula: 20 - (position * 3) creates descending weights [20, 17, 14, 11, 8]
                // This simulates common genre distribution: Rock(20), Electronic(17), Pop(14), etc.
                // Weights influence AI to recommend similar proportions in responses
                var genreCounts = new Dictionary<string, int>();
                for (int i = 0; i < Math.Min(5, BrainarrConstants.FallbackGenres.Length); i++)
                {
                    genreCounts[BrainarrConstants.FallbackGenres[i]] = 20 - (i * 3);
                }

                return new LibraryProfile
=======
                // Extract real genre data from metadata
                var realGenres = ExtractRealGenres(artists, albums);
                
                // Analyze temporal patterns (release dates, eras)
                var temporalAnalysis = AnalyzeTemporalPatterns(albums);
                
                // Calculate collection quality metrics
                var qualityMetrics = AnalyzeCollectionQuality(artists, albums);
                
                // Analyze user preferences (album types, monitoring, tags)
                var preferences = AnalyzeUserPreferences(artists, albums);
                
                // Extract secondary album types
                var secondaryTypes = ExtractSecondaryTypes(albums);
                
                // Get top artists by album count
                var topArtists = GetTopArtistsByAlbumCount(artists, albums);
                
                // Build comprehensive profile
                var profile = new LibraryProfile
>>>>>>> b25faa1c
                {
                    TotalArtists = artists.Count,
                    TotalAlbums = albums.Count,
                    TopGenres = realGenres.Any() ? realGenres : GetFallbackGenres(),
                    TopArtists = topArtists,
                    RecentlyAdded = GetRecentlyAddedArtists(artists)
                };
                
                // Store additional metadata for enhanced prompt generation
                profile.Metadata["GenreDistribution"] = CalculateGenreDistribution(realGenres);
                profile.Metadata["ReleaseDecades"] = temporalAnalysis.ReleaseDecades;
                profile.Metadata["PreferredEras"] = temporalAnalysis.PreferredEras;
                profile.Metadata["NewReleaseRatio"] = temporalAnalysis.NewReleaseRatio;
                profile.Metadata["MonitoredRatio"] = qualityMetrics.MonitoredRatio;
                profile.Metadata["CollectionCompleteness"] = qualityMetrics.Completeness;
                profile.Metadata["AverageAlbumsPerArtist"] = qualityMetrics.AverageAlbumsPerArtist;
                profile.Metadata["AlbumTypes"] = preferences.AlbumTypes;
                profile.Metadata["SecondaryTypes"] = secondaryTypes;
                profile.Metadata["DiscoveryTrend"] = preferences.DiscoveryTrend;
                profile.Metadata["CollectionSize"] = GetCollectionSize(artists.Count, albums.Count);
                profile.Metadata["CollectionFocus"] = DetermineCollectionFocus(realGenres, temporalAnalysis);
                
                return profile;
            }
            catch (Exception ex)
            {
                _logger.Warn($"Failed to analyze library with enhanced metadata: {ex.Message}");
                return GetFallbackProfile();
            }
        }
        
        private Dictionary<string, int> ExtractRealGenres(List<Artist> artists, List<Album> albums)
        {
            var genres = new List<string>();
            
            // Extract genres from artist metadata
            foreach (var artist in artists.Where(a => a.Metadata?.Value != null))
            {
                if (artist.Metadata.Value.Genres?.Any() == true)
                {
                    genres.AddRange(artist.Metadata.Value.Genres);
                }
            }
            
            // Extract genres from album metadata
            foreach (var album in albums.Where(a => a.Genres?.Any() == true))
            {
                genres.AddRange(album.Genres);
            }
            
            // If no genres found, try to extract from overviews
            if (!genres.Any())
            {
                _logger.Debug("No direct genre data found, using intelligent fallback");
                var overviewGenres = ExtractGenresFromOverviews(artists, albums);
                if (overviewGenres.Any())
                {
                    genres.AddRange(overviewGenres);
                }
            }
            
            // Group and count genres
            return genres
                .Where(g => !string.IsNullOrWhiteSpace(g))
                .GroupBy(g => g.Trim(), StringComparer.OrdinalIgnoreCase)
                .OrderByDescending(g => g.Count())
                .Take(20)
                .ToDictionary(g => g.Key, g => g.Count());
        }
        
        private List<string> ExtractGenresFromOverviews(List<Artist> artists, List<Album> albums)
        {
            var commonGenres = new[] 
            { 
                "rock", "pop", "jazz", "electronic", "hip hop", "r&b", "soul", "funk",
                "metal", "punk", "indie", "alternative", "country", "folk", "blues",
                "classical", "reggae", "dance", "house", "techno", "ambient", "experimental"
            };
            
            var extractedGenres = new List<string>();
            
            foreach (var artist in artists.Where(a => a.Metadata?.Value?.Overview != null))
            {
                var overview = artist.Metadata.Value.Overview.ToLower();
                foreach (var genre in commonGenres)
                {
                    if (overview.Contains(genre))
                    {
                        extractedGenres.Add(char.ToUpper(genre[0]) + genre.Substring(1));
                    }
                }
            }
            
            return extractedGenres;
        }
        
        private (List<string> ReleaseDecades, List<string> PreferredEras, double NewReleaseRatio) 
            AnalyzeTemporalPatterns(List<Album> albums)
        {
            var albumsWithDates = albums.Where(a => a.ReleaseDate.HasValue).ToList();
            
            if (!albumsWithDates.Any())
            {
                return (new List<string>(), new List<string>(), 0.0);
            }
            
            // Group by decade
            var decadeGroups = albumsWithDates
                .GroupBy(a => (a.ReleaseDate.Value.Year / 10) * 10)
                .OrderByDescending(g => g.Count())
                .ToList();
            
            var releaseDecades = decadeGroups
                .Take(3)
                .Select(g => $"{g.Key}s")
                .ToList();
            
            // Determine preferred eras
            var preferredEras = new List<string>();
            foreach (var decade in decadeGroups.Take(2))
            {
                var year = decade.Key;
                if (year < 1970) preferredEras.Add("Classic");
                else if (year < 1990) preferredEras.Add("Golden Age");
                else if (year < 2010) preferredEras.Add("Modern");
                else preferredEras.Add("Contemporary");
            }
            preferredEras = preferredEras.Distinct().ToList();
            
            // Calculate new release ratio (albums from last 2 years)
            var recentThreshold = DateTime.UtcNow.AddYears(-2);
            var recentAlbums = albumsWithDates.Count(a => a.ReleaseDate.Value > recentThreshold);
            var newReleaseRatio = albumsWithDates.Any() ? (double)recentAlbums / albumsWithDates.Count : 0.0;
            
            return (releaseDecades, preferredEras, newReleaseRatio);
        }
        
        private (double MonitoredRatio, double Completeness, double AverageAlbumsPerArtist) 
            AnalyzeCollectionQuality(List<Artist> artists, List<Album> albums)
        {
            // Calculate monitoring ratio
            var monitoredArtists = artists.Count(a => a.Monitored);
            var monitoredAlbums = albums.Count(a => a.Monitored);
            var monitoredRatio = artists.Any() ? (double)monitoredArtists / artists.Count : 0.0;
            
            // Calculate completeness (ratio of monitored albums to total)
            var completeness = albums.Any() ? (double)monitoredAlbums / albums.Count : 0.0;
            
            // Calculate average albums per artist
            var averageAlbumsPerArtist = artists.Any() ? (double)albums.Count / artists.Count : 0.0;
            
            return (monitoredRatio, completeness, averageAlbumsPerArtist);
        }
        
        private (Dictionary<string, int> AlbumTypes, string DiscoveryTrend) 
            AnalyzeUserPreferences(List<Artist> artists, List<Album> albums)
        {
            // Album type distribution
            var albumTypes = albums
                .Where(a => !string.IsNullOrEmpty(a.AlbumType))
                .GroupBy(a => a.AlbumType)
                .OrderByDescending(g => g.Count())
                .ToDictionary(g => g.Key, g => g.Count());
            
            // Discovery trend based on recent additions
            var recentThreshold = DateTime.UtcNow.AddMonths(-6);
            var recentAdditions = artists.Count(a => a.Added > recentThreshold);
            var discoveryTrend = DetermineDiscoveryTrend(recentAdditions, artists.Count);
            
            return (albumTypes, discoveryTrend);
        }
        
        private List<string> ExtractSecondaryTypes(List<Album> albums)
        {
            // Extract and analyze secondary album types
            var secondaryTypes = albums
                .Where(a => a.SecondaryTypes?.Any() == true)
                .SelectMany(a => a.SecondaryTypes)
                .GroupBy(t => t)
                .OrderByDescending(g => g.Count())
                .Take(5)
                .Select(g => g.Key.ToString())
                .ToList();
            
            _logger.Debug($"Found {secondaryTypes.Count} secondary album types in collection");
            return secondaryTypes;
        }
        
        private string DetermineDiscoveryTrend(int recentAdditions, int totalArtists)
        {
            if (totalArtists == 0) return "new collection";
            
            var ratio = (double)recentAdditions / totalArtists;
            
            if (ratio > 0.3) return "rapidly expanding";
            if (ratio > 0.15) return "actively growing";
            if (ratio > 0.05) return "steady growth";
            return "stable collection";
        }
        
        private string GetCollectionSize(int artistCount, int albumCount)
        {
            if (artistCount < 50) return "starter";
            if (artistCount < 200) return "growing";
            if (artistCount < 500) return "established";
            if (artistCount < 1000) return "extensive";
            return "massive";
        }
        
        private string DetermineCollectionFocus(Dictionary<string, int> genres, 
            (List<string> ReleaseDecades, List<string> PreferredEras, double NewReleaseRatio) temporal)
        {
            // Determine if collection is genre-focused or eclectic
            var genreFocus = "eclectic";
            if (genres.Any())
            {
                var topGenreRatio = (double)genres.First().Value / genres.Sum(g => g.Value);
                if (topGenreRatio > 0.5) genreFocus = "specialized";
                else if (topGenreRatio > 0.3) genreFocus = "focused";
            }
            
            // Determine temporal focus
            var temporalFocus = temporal.NewReleaseRatio > 0.3 ? "current" : 
                               temporal.PreferredEras.Contains("Classic") ? "classic" : "mixed";
            
            return $"{genreFocus}-{temporalFocus}";
        }
        
        private Dictionary<string, double> CalculateGenreDistribution(Dictionary<string, int> genres)
        {
            if (!genres.Any()) return new Dictionary<string, double>();
            
            var total = genres.Sum(g => g.Value);
            return genres.ToDictionary(
                g => g.Key,
                g => Math.Round((double)g.Value / total * 100, 1)
            );
        }
        
        private List<string> GetTopArtistsByAlbumCount(List<Artist> artists, List<Album> albums)
        {
            return albums
                .GroupBy(a => a.ArtistId)
                .OrderByDescending(g => g.Count())
                .Take(20)
                .Select(g => artists.FirstOrDefault(a => a.Id == g.Key)?.Name)
                .Where(n => !string.IsNullOrEmpty(n))
                .ToList();
        }
        
        private List<string> GetRecentlyAddedArtists(List<Artist> artists)
        {
            return artists
                .OrderByDescending(a => a.Added)
                .Take(10)
                .Select(a => a.Name)
                .ToList();
        }
        
        private Dictionary<string, int> GetFallbackGenres()
        {
            var genreCounts = new Dictionary<string, int>();
            for (int i = 0; i < Math.Min(5, BrainarrConstants.FallbackGenres.Length); i++)
            {
                genreCounts[BrainarrConstants.FallbackGenres[i]] = 20 - (i * 3);
            }
            return genreCounts;
        }

        /// <summary>
        /// Builds an enhanced prompt with rich library context for AI recommendations.
        /// </summary>
        public string BuildPrompt(LibraryProfile profile, int maxRecommendations, DiscoveryMode discoveryMode)
        {
            var discoveryFocus = GetDiscoveryFocus(discoveryMode);
            var collectionContext = BuildCollectionContext(profile);
            var preferenceContext = BuildPreferenceContext(profile);
            var qualityContext = BuildQualityContext(profile);
            
            var prompt = $@"Analyze this comprehensive music library profile and recommend {maxRecommendations} new albums:

📊 COLLECTION OVERVIEW:
{collectionContext}

🎵 MUSICAL PREFERENCES:
{preferenceContext}

📈 COLLECTION QUALITY:
{qualityContext}

🎯 RECOMMENDATION REQUIREMENTS:
• Provide exactly {maxRecommendations} album recommendations
• Focus on: {discoveryFocus}
• Match the collection's character
• Consider the discovery pattern

Return a JSON array with this exact format:
[
  {{
    ""artist"": ""Artist Name"",
    ""album"": ""Album Title"",
    ""genre"": ""Primary Genre"",
    ""year"": 2024,
    ""confidence"": 0.85,
    ""reason"": ""Matches your progressive rock collection with modern production""
  }}
]

Ensure recommendations are:
1. NOT already in the collection
2. Actually released albums (no fictional/AI hallucinations)
3. Diverse within the specified focus area
4. High quality matches for this specific library profile";

            return prompt;
        }
        
        private string BuildCollectionContext(LibraryProfile profile)
        {
            var genreDistribution = profile.Metadata.ContainsKey("GenreDistribution") 
                ? profile.Metadata["GenreDistribution"] as Dictionary<string, double>
                : null;
            
            var genreList = genreDistribution?.Any() == true
                ? string.Join(", ", genreDistribution.Take(5).Select(g => $"{g.Key} ({g.Value}%)"))
                : string.Join(", ", profile.TopGenres.Take(5).Select(g => $"{g.Key}"));
            
            var collectionSize = profile.Metadata.ContainsKey("CollectionSize") 
                ? profile.Metadata["CollectionSize"].ToString() 
                : "established";
            
            var releaseDecades = profile.Metadata.ContainsKey("ReleaseDecades")
                ? string.Join(", ", (List<string>)profile.Metadata["ReleaseDecades"])
                : "mixed eras";
            
            var collectionFocus = profile.Metadata.ContainsKey("CollectionFocus")
                ? profile.Metadata["CollectionFocus"].ToString()
                : "general";
            
            return $@"• Size: {collectionSize} ({profile.TotalArtists} artists, {profile.TotalAlbums} albums)
• Genres: {genreList}
• Era focus: {releaseDecades}
• Collection type: {collectionFocus}";
        }
        
        private string BuildPreferenceContext(LibraryProfile profile)
        {
            var albumTypes = profile.Metadata.ContainsKey("AlbumTypes")
                ? profile.Metadata["AlbumTypes"] as Dictionary<string, int>
                : null;
            
            var albumTypeStr = albumTypes?.Any() == true
                ? string.Join(", ", albumTypes.Take(3).Select(t => $"{t.Key} ({t.Value})"))
                : "Mixed album types";
            
            var topArtists = string.Join(", ", profile.TopArtists.Take(8));
            
            var newReleaseRatio = profile.Metadata.ContainsKey("NewReleaseRatio")
                ? (double)profile.Metadata["NewReleaseRatio"]
                : 0.1;
            
            var discoveryTrend = profile.Metadata.ContainsKey("DiscoveryTrend")
                ? profile.Metadata["DiscoveryTrend"].ToString()
                : "stable collection";
            
            return $@"• Top artists: {topArtists}
• Album types: {albumTypeStr}
• New release interest: {newReleaseRatio:P0}
• Discovery trend: {discoveryTrend}";
        }
        
        private string BuildQualityContext(LibraryProfile profile)
        {
            var completeness = profile.Metadata.ContainsKey("CollectionCompleteness")
                ? (double)profile.Metadata["CollectionCompleteness"]
                : 0.7;
            
            var quality = completeness > 0.8 ? "Very High" :
                         completeness > 0.6 ? "High" :
                         completeness > 0.4 ? "Moderate" : "Building";
            
            var monitoredRatio = profile.Metadata.ContainsKey("MonitoredRatio")
                ? (double)profile.Metadata["MonitoredRatio"]
                : 0.8;
            
            var avgAlbumsPerArtist = profile.Metadata.ContainsKey("AverageAlbumsPerArtist")
                ? (double)profile.Metadata["AverageAlbumsPerArtist"]
                : (double)profile.TotalAlbums / Math.Max(1, profile.TotalArtists);
            
            return $@"• Collection quality: {quality} ({completeness:P0} complete)
• Monitoring ratio: {monitoredRatio:P0} actively tracked
• Average depth: {avgAlbumsPerArtist:F1} albums per artist";
        }

        /// <summary>
        /// Filters recommendations with enhanced duplicate detection.
        /// </summary>
        public List<ImportListItemInfo> FilterDuplicates(List<ImportListItemInfo> recommendations)
        {
            var existingAlbums = _albumService.GetAllAlbums();
            var existingArtists = _artistService.GetAllArtists();
            
            // Create multiple matching strategies for robust duplicate detection
            var albumKeys = new HashSet<string>(StringComparer.OrdinalIgnoreCase);
            
            foreach (var album in existingAlbums)
            {
                var artist = existingArtists.FirstOrDefault(a => a.Id == album.ArtistId);
                if (artist != null)
                {
                    // Multiple key formats for matching
                    albumKeys.Add($"{artist.Name}_{album.Title}");
                    albumKeys.Add($"{artist.Name.Replace(" ", "")}_{album.Title?.Replace(" ", "")}");
                    
                    // Handle "The" prefix variations
                    if (artist.Name.StartsWith("The ", StringComparison.OrdinalIgnoreCase))
                    {
                        var nameWithoutThe = artist.Name.Substring(4);
                        albumKeys.Add($"{nameWithoutThe}_{album.Title}");
                    }
                }
            }
            
            var uniqueItems = new List<ImportListItemInfo>();
            var duplicatesFound = 0;
            
            foreach (var item in recommendations)
            {
                var isDuplicate = false;
                
                // Check multiple key formats
                var keys = new[]
                {
                    $"{item.Artist}_{item.Album}",
                    $"{item.Artist?.Replace(" ", "")}_{item.Album?.Replace(" ", "")}",
                    item.Artist?.StartsWith("The ", StringComparison.OrdinalIgnoreCase) == true
                        ? $"{item.Artist.Substring(4)}_{item.Album}"
                        : null
                }.Where(k => k != null);
                
                foreach (var key in keys)
                {
                    if (albumKeys.Contains(key))
                    {
                        isDuplicate = true;
                        duplicatesFound++;
                        break;
                    }
                }
                
                if (!isDuplicate)
                {
                    uniqueItems.Add(item);
                }
            }
            
            if (duplicatesFound > 0)
            {
                _logger.Info($"Filtered out {duplicatesFound} duplicate recommendations using enhanced matching");
            }
            
            return uniqueItems;
        }

        private LibraryProfile GetFallbackProfile()
        {
            var profile = new LibraryProfile
            {
                TotalArtists = 100,
                TotalAlbums = 500,
                TopGenres = GetFallbackGenres(),
                TopArtists = new List<string> 
                { 
                    "Radiohead", 
                    "Pink Floyd", 
                    "Miles Davis" 
                },
                RecentlyAdded = new List<string>()
            };
            
            // Add default metadata for enhanced context
            profile.Metadata["GenreDistribution"] = new Dictionary<string, double> 
            { 
                { "Rock", 30.0 }, 
                { "Electronic", 20.0 }, 
                { "Jazz", 15.0 } 
            };
            profile.Metadata["CollectionSize"] = "growing";
            profile.Metadata["CollectionFocus"] = "eclectic-mixed";
            profile.Metadata["DiscoveryTrend"] = "stable collection";
            profile.Metadata["ReleaseDecades"] = new List<string> { "2010s", "2000s", "1990s" };
            profile.Metadata["PreferredEras"] = new List<string> { "Modern", "Contemporary" };
            profile.Metadata["NewReleaseRatio"] = 0.15;
            profile.Metadata["MonitoredRatio"] = 0.8;
            profile.Metadata["CollectionCompleteness"] = 0.7;
            profile.Metadata["AverageAlbumsPerArtist"] = 5.0;
            profile.Metadata["AlbumTypes"] = new Dictionary<string, int> 
            { 
                { "Album", 400 }, 
                { "EP", 50 }, 
                { "Single", 50 } 
            };
            
            return profile;
        }

        private string GetDiscoveryFocus(DiscoveryMode mode)
        {
            return mode switch
            {
                DiscoveryMode.Similar => "artists very similar to your existing collection",
                DiscoveryMode.Adjacent => "artists in related but unexplored genres",
                DiscoveryMode.Exploratory => "new genres and styles outside your comfort zone",
                _ => "balanced recommendations across familiar and new territories"
            };
        }
    }
}<|MERGE_RESOLUTION|>--- conflicted
+++ resolved
@@ -37,38 +37,6 @@
                 var artists = _artistService.GetAllArtists();
                 var albums = _albumService.GetAllAlbums();
 
-<<<<<<< HEAD
-                // Build profile from available data
-                // Algorithm: Calculate most prolific artists by album count
-                // 1. Group all albums by artist ID to aggregate per-artist data
-                // 2. Count albums per artist to identify most collected artists
-                // 3. Sort by album count descending to prioritize heavy favorites
-                // 4. Take top 20 to focus recommendations on core preferences
-                var artistAlbumCounts = albums
-                    .GroupBy(a => a.ArtistId)
-                    .Select(g => new { ArtistId = g.Key, Count = g.Count() })
-                    .OrderByDescending(x => x.Count)
-                    .Take(20)
-                    .ToList();
-
-                var topArtistNames = artistAlbumCounts
-                    .Select(ac => artists.FirstOrDefault(a => a.Id == ac.ArtistId)?.Name)
-                    .Where(n => !string.IsNullOrEmpty(n))
-                    .ToList();
-
-                // Create genre list (simplified since Lidarr doesn't expose genres directly)
-                // Algorithm: Generate weighted fallback genres when real genre data unavailable
-                // Weight formula: 20 - (position * 3) creates descending weights [20, 17, 14, 11, 8]
-                // This simulates common genre distribution: Rock(20), Electronic(17), Pop(14), etc.
-                // Weights influence AI to recommend similar proportions in responses
-                var genreCounts = new Dictionary<string, int>();
-                for (int i = 0; i < Math.Min(5, BrainarrConstants.FallbackGenres.Length); i++)
-                {
-                    genreCounts[BrainarrConstants.FallbackGenres[i]] = 20 - (i * 3);
-                }
-
-                return new LibraryProfile
-=======
                 // Extract real genre data from metadata
                 var realGenres = ExtractRealGenres(artists, albums);
                 
@@ -89,7 +57,6 @@
                 
                 // Build comprehensive profile
                 var profile = new LibraryProfile
->>>>>>> b25faa1c
                 {
                     TotalArtists = artists.Count,
                     TotalAlbums = albums.Count,
