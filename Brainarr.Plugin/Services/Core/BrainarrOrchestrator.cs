--- conflicted
+++ resolved
@@ -59,11 +59,7 @@
         private readonly NzbDrone.Core.ImportLists.Brainarr.Services.Core.ITopUpPlanner _topUpPlanner;
         private readonly NzbDrone.Core.ImportLists.Brainarr.Services.Core.IRecommendationPipeline _pipeline;
         private readonly NzbDrone.Core.ImportLists.Brainarr.Services.Core.IRecommendationCoordinator _coordinator;
-<<<<<<< HEAD
-        private readonly NzbDrone.Core.ImportLists.Brainarr.Services.IStyleCatalogService _styleCatalog;
-=======
         private readonly IStyleCatalogService _styleCatalog;
->>>>>>> d14f9aa9
 
         private IAIProvider _currentProvider;
         private AIProvider? _currentProviderType;
@@ -100,11 +96,7 @@
             NzbDrone.Core.ImportLists.Brainarr.Services.Core.IRecommendationPipeline pipeline = null,
             NzbDrone.Core.ImportLists.Brainarr.Services.Core.IRecommendationCoordinator coordinator = null,
             NzbDrone.Core.ImportLists.Brainarr.Services.ILibraryAwarePromptBuilder promptBuilder = null,
-<<<<<<< HEAD
-            NzbDrone.Core.ImportLists.Brainarr.Services.IStyleCatalogService styleCatalog = null)
-=======
             IStyleCatalogService styleCatalog = null)
->>>>>>> d14f9aa9
         {
             _logger = logger ?? throw new ArgumentNullException(nameof(logger));
             _providerFactory = providerFactory ?? throw new ArgumentNullException(nameof(providerFactory));
@@ -123,7 +115,7 @@
             }
             _reviewQueue = new ReviewQueueService(logger);
             _history = new RecommendationHistory(logger);
-            _promptBuilder = promptBuilder ?? new LibraryAwarePromptBuilder(logger, tokenBudget: new NzbDrone.Core.ImportLists.Brainarr.Services.Core.TokenBudgetService(logger), styleCatalog: styleCatalog);
+            _promptBuilder = promptBuilder ?? new LibraryAwarePromptBuilder(logger);
             _metrics = new NzbDrone.Core.ImportLists.Brainarr.Performance.PerformanceMetrics(logger);
             _persistSettingsCallback = persistSettingsCallback;
             _sanitizer = sanitizer ?? new NzbDrone.Core.ImportLists.Brainarr.Services.RecommendationSanitizer(logger);
@@ -131,11 +123,6 @@
             _providerInvoker = providerInvoker ?? new ProviderInvoker();
             _safetyGates = safetyGates ?? new SafetyGateService();
             _topUpPlanner = topUpPlanner ?? new TopUpPlanner(logger);
-<<<<<<< HEAD
-            _styleCatalog = styleCatalog ?? new NzbDrone.Core.ImportLists.Brainarr.Services.StyleCatalogService(logger, new System.Net.Http.HttpClient());
-            _pipeline = pipeline ?? new RecommendationPipeline(logger, _libraryAnalyzer, _validator, _safetyGates, _topUpPlanner, _mbidResolver, _artistResolver, _duplicationPrevention, _metrics, _history, _styleCatalog);
-            _coordinator = coordinator ?? new RecommendationCoordinator(logger, _cache, _pipeline, _sanitizer, _schemaValidator, _history, _libraryAnalyzer);
-=======
             _pipeline = pipeline ?? new RecommendationPipeline(logger, _libraryAnalyzer, _validator, _safetyGates, _topUpPlanner, _mbidResolver, _artistResolver, _duplicationPrevention, _metrics, _history);
             _coordinator = coordinator ?? new RecommendationCoordinator(
                 logger,
@@ -149,7 +136,6 @@
                 new LibraryProfileService(new LibraryContextBuilder(logger), logger, artistService: null, albumService: null),
                 new RecommendationCacheKeyBuilder(new DefaultPlannerVersionProvider()));
             _styleCatalog = styleCatalog ?? new StyleCatalogService(logger, httpClient);
->>>>>>> d14f9aa9
         }
 
         // ====== CORE RECOMMENDATION WORKFLOW ======
@@ -824,9 +810,6 @@
                     "review/getoptions" => GetReviewOptions(),
                     // Read-only Review Summary options
                     "review/getsummaryoptions" => GetReviewSummaryOptions(),
-                    // Styles TagSelect options
-                    "styles/getoptions" => GetStyleOptions(query),
-                    "styles/preview" => GetStylePreview(query),
                     _ => throw new NotSupportedException($"Action '{action}' is not supported")
                 };
             }
@@ -837,49 +820,6 @@
             }
         }
 
-<<<<<<< HEAD
-        private object GetStyleOptions(IDictionary<string, string> query)
-        {
-            try
-            {
-                var q = query != null && query.TryGetValue("query", out var s) ? s : null;
-                if (!string.IsNullOrWhiteSpace(q))
-                {
-                    var items = _styleCatalog.Search(q, 50)
-                        .Select(s2 => new { value = s2.Slug, name = s2.Name })
-                        .ToList();
-                    return new { options = items };
-                }
-
-                // No query: prioritize top-in-library coverage
-                var albums = _libraryAnalyzer.GetAllAlbums() ?? new List<NzbDrone.Core.Music.Album>();
-                var counts = new Dictionary<string, int>(StringComparer.OrdinalIgnoreCase);
-                var all = _styleCatalog.GetAll();
-                foreach (var a in albums)
-                {
-                    var genres = a.Genres ?? new List<string>();
-                    var norm = new HashSet<string>(_styleCatalog.Normalize(genres));
-                    foreach (var slug in norm)
-                    {
-                        counts[slug] = counts.TryGetValue(slug, out var c) ? c + 1 : 1;
-                    }
-                }
-                var options = counts
-                    .OrderByDescending(kv => kv.Value)
-                    .Take(25)
-                    .Select(kv =>
-                    {
-                        var style = all.FirstOrDefault(s => s.Slug.Equals(kv.Key, StringComparison.OrdinalIgnoreCase));
-                        var label = style?.Name ?? kv.Key;
-                        return new { value = kv.Key, name = $"{label} — {kv.Value}" };
-                    })
-                    .ToList();
-                return new { options };
-            }
-            catch (Exception ex)
-            {
-                _logger.Warn(ex, "styles/getoptions failed");
-=======
         private object GetStylesOptions(IDictionary<string, string> query)
         {
             try
@@ -894,55 +834,10 @@
             catch (Exception ex)
             {
                 _logger.Error(ex, "styles/getoptions failed");
->>>>>>> d14f9aa9
                 return new { options = Array.Empty<object>() };
             }
         }
 
-<<<<<<< HEAD
-        private object GetStylePreview(IDictionary<string, string> query)
-        {
-            try
-            {
-                var selectedCsv = (query != null && (query.TryGetValue("selected", out var s1) || query.TryGetValue("slugs", out s1))) ? s1 : null;
-                var selected = string.IsNullOrWhiteSpace(selectedCsv)
-                    ? new List<string>()
-                    : selectedCsv.Split(new[] { ',', ';' }, StringSplitOptions.RemoveEmptyEntries | StringSplitOptions.TrimEntries).ToList();
-
-                var slugs = _styleCatalog.Normalize(selected);
-                var albums = _libraryAnalyzer.GetAllAlbums() ?? new List<NzbDrone.Core.Music.Album>();
-                var artists = _libraryAnalyzer.GetAllArtists() ?? new List<NzbDrone.Core.Music.Artist>();
-
-                int albumMatches = 0;
-                var artistIdSet = new HashSet<int>();
-                foreach (var alb in albums)
-                {
-                    var genres = alb.Genres ?? new List<string>();
-                    if (_styleCatalog.IsMatch(genres, slugs, relaxParentMatch: false))
-                    {
-                        albumMatches++;
-                        artistIdSet.Add(alb.ArtistId);
-                    }
-                }
-                var artistMatches = artists.Count(a => artistIdSet.Contains(a.Id));
-
-                var names = _styleCatalog.GetAll().Where(s => slugs.Contains(s.Slug)).Select(s => s.Name).ToList();
-                return new
-                {
-                    selected = names,
-                    counts = new { albums = albumMatches, artists = artistMatches },
-                    total = new { albums = albums.Count, artists = artists.Count }
-                };
-            }
-            catch (Exception ex)
-            {
-                _logger.Warn(ex, "styles/preview failed");
-                return new { selected = Array.Empty<string>(), counts = new { albums = 0, artists = 0 }, total = new { albums = 0, artists = 0 } };
-            }
-        }
-
-=======
->>>>>>> d14f9aa9
         private object HandleReviewUpdate(IDictionary<string, string> query, Services.Support.ReviewQueueService.ReviewStatus status)
         {
             var artist = query.TryGetValue("artist", out var a) ? a : null;
@@ -1232,105 +1127,7 @@
 
         private async Task<List<Recommendation>> GenerateRecommendationsAsync(BrainarrSettings settings, LibraryProfile libraryProfile)
         {
-<<<<<<< HEAD
-            if (_currentProvider == null)
-                throw new InvalidOperationException("Provider not initialized");
-
-            // Propagate debug flag and timeout for provider payload logging and timing
-            using var _dbgLocal = DebugFlags.PushFromSettings(settings);
-            var localProvider2 = settings.Provider == AIProvider.Ollama || settings.Provider == AIProvider.LMStudio;
-            var reqTimeout2 = settings.AIRequestTimeoutSeconds;
-            var effTimeout2 = (localProvider2 && reqTimeout2 <= BrainarrConstants.DefaultAITimeout) ? 360 : reqTimeout2;
-            if (settings.EnableDebugLogging)
-            {
-                _logger.InfoWithCorrelation($"[Brainarr Debug] Effective timeout: {effTimeout2}s");
-            }
-            using var _timeoutLocal = TimeoutContext.Push(effTimeout2);
-
-            var artistMode = settings.RecommendationMode == RecommendationMode.Artists;
-            var allArtistsForPrompt = _libraryAnalyzer.GetAllArtists();
-            var allAlbumsForPrompt = _libraryAnalyzer.GetAllAlbums();
-
-            // Initial oversampling for first pass (no cancellation token variant)
-            int initialRequestLocal = settings.MaxRecommendations;
-            try
-            {
-                var ip = settings.GetIterationProfile();
-                if (ip.EnableRefinement)
-                {
-                    double factor = settings.BackfillStrategy switch
-                    {
-                        BackfillStrategy.Aggressive => (settings.SamplingStrategy == SamplingStrategy.Comprehensive ? 2.0 : 1.75),
-                        BackfillStrategy.Standard => (settings.SamplingStrategy == SamplingStrategy.Comprehensive ? 1.75 : 1.5),
-                        _ => 1.0
-                    };
-                    if (settings.SamplingStrategy == SamplingStrategy.Comprehensive && (settings.StyleFilters?.Any() == true))
-                    {
-                        factor += 0.2; // strict styles narrow candidate pool; small boost
-                    }
-                    var cap = (settings.SamplingStrategy == SamplingStrategy.Comprehensive)
-                        ? ((settings.Provider == AIProvider.Ollama || settings.Provider == AIProvider.LMStudio) ? 150 : 120)
-                        : ((settings.Provider == AIProvider.Ollama || settings.Provider == AIProvider.LMStudio) ? 100 : 80);
-                    initialRequestLocal = Math.Min(cap, Math.Max(initialRequestLocal, (int)Math.Ceiling(initialRequestLocal * factor)));
-                }
-            }
-            catch { }
-            using var _maxScopeLocal = NzbDrone.Core.ImportLists.Brainarr.Services.Support.SettingScope.Apply(
-                getter: () => settings.MaxRecommendations,
-                setter: v => settings.MaxRecommendations = v,
-                newValue: initialRequestLocal);
-
-            var promptRes = _promptBuilder.BuildLibraryAwarePromptWithMetrics(libraryProfile, allArtistsForPrompt, allAlbumsForPrompt, settings, artistMode);
-            var prompt = promptRes.Prompt;
-
-            if (settings.EnableDebugLogging)
-            {
-                try
-                {
-                    var modelLabel = settings.ModelSelection;
-                    _logger.Info($"[Brainarr Debug] Model request => Provider={settings.Provider}, Model={modelLabel}, Mode={settings.RecommendationMode}, Sampling={settings.SamplingStrategy}, Discovery={settings.DiscoveryMode}, MaxRecs={settings.MaxRecommendations}");
-                    _logger.Info($"[Brainarr Debug] Prompt ({prompt?.Length ?? 0} chars):\n{prompt}");
-                }
-                catch { }
-            }
-
-            using var _ctsLocal = new System.Threading.CancellationTokenSource(TimeSpan.FromSeconds(Math.Max(1, effTimeout2)));
-            var sw = System.Diagnostics.Stopwatch.StartNew();
-            var result = await _providerInvoker.InvokeAsync(_currentProvider, prompt, _logger, _ctsLocal.Token);
-            sw.Stop();
-
-            // MaxRecommendations auto-restored by _maxScopeLocal
-
-            var providerName = _currentProvider.ProviderName;
-            var effectiveModel2 = settings?.EffectiveModel ?? settings?.ModelSelection ?? string.Empty;
-            var nameWithModel2 = providerName + ":" + effectiveModel2;
-            // Emit token budget info to aid tuning
-            if (settings.EnableDebugLogging)
-            {
-                try
-                {
-                    var limit = _promptBuilder.GetEffectiveTokenLimit(settings.SamplingStrategy, settings.Provider);
-                    var est = _promptBuilder.EstimateTokens(prompt);
-                    _logger.Info($"[Brainarr Debug] Tokens => Strategy={settings.SamplingStrategy}, Provider={settings.Provider}, Limit≈{limit}, EstimatedUsed≈{promptRes.EstimatedTokens}, Sampled: {promptRes.SampledArtists} artists, {promptRes.SampledAlbums} albums");
-                }
-                catch { }
-            }
-            if (result != null && result.Count > 0)
-            {
-                _providerHealth.RecordSuccess(providerName, sw.Elapsed.TotalMilliseconds);
-                try { _metrics.RecordProviderResponseTime(nameWithModel2, sw.Elapsed); } catch { }
-                try { NzbDrone.Core.ImportLists.Brainarr.Services.Resilience.MetricsCollector.RecordTiming(NzbDrone.Core.ImportLists.Brainarr.Services.Telemetry.ProviderMetricsHelper.BuildLatencyMetric(providerName, effectiveModel2), sw.Elapsed); } catch { }
-                return result;
-            }
-            else
-            {
-                _providerHealth.RecordFailure(providerName, "Empty recommendation result");
-                try { NzbDrone.Core.ImportLists.Brainarr.Services.Resilience.MetricsCollector.IncrementCounter(NzbDrone.Core.ImportLists.Brainarr.Services.Telemetry.ProviderMetricsHelper.BuildErrorMetric(providerName, effectiveModel2)); } catch { }
-                return new List<Recommendation>();
-            }
-=======
             return await GenerateRecommendationsAsync(settings, libraryProfile, default);
->>>>>>> d14f9aa9
         }
 
         private async Task<NzbDrone.Core.ImportLists.Brainarr.Services.ValidationResult> ValidateRecommendationsAsync(List<Recommendation> recommendations, bool allowArtistOnly, bool debug = false, bool logPerItem = true)
