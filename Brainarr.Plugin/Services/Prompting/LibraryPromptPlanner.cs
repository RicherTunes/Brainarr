--- conflicted
+++ resolved
@@ -749,7 +749,6 @@
         if (result.Count < targetCount)
         {
             var recentCount = Math.Max(1, targetCount * recentPct / 100);
-<<<<<<< HEAD
             AddRange(matches
                 .Where(m => !used.Contains(m.Artist.Id))
                 .OrderByDescending(m => DateUtil.NormalizeMin(m.Artist.Added))
@@ -757,13 +756,6 @@
                 // deterministic tiebreak: enforce ascending ArtistId for identical metadata
                 .ThenBy(m => m.Artist.Id)
                 .Take(recentCount));
-=======
-            var recentArtistCandidates = matches
-                .Where(m => !used.Contains(m.Artist.Id));
-            var recentArtists = OrderRecentArtistsStable(recentArtistCandidates)
-                .Take(recentCount);
-            AddRange(recentArtists);
->>>>>>> e6c509c4
         }
 
         if (result.Count < targetCount && randomPct > 0)
@@ -872,7 +864,6 @@
         if (result.Count < targetCount)
         {
             var recentCount = Math.Max(1, targetCount * recentPct / 100);
-<<<<<<< HEAD
             AddRange(matches
                 .Where(m => !used.Contains(m.Album.Id))
                 .OrderByDescending(m => DateUtil.NormalizeMin(m.Album.Added))
@@ -880,13 +871,6 @@
                 // deterministic tiebreak: AlbumId keeps stable ordering on ties
                 .ThenBy(m => m.Album.Id)
                 .Take(recentCount));
-=======
-            var recentAlbumCandidates = matches
-                .Where(m => !used.Contains(m.Album.Id));
-            var recentAlbums = OrderRecentAlbumsStable(recentAlbumCandidates)
-                .Take(recentCount);
-            AddRange(recentAlbums);
->>>>>>> e6c509c4
         }
 
         if (result.Count < targetCount && randomPct > 0)
