using System;
using System.Collections.Generic;
using System.Globalization;
using System.Linq;
using System.Text;
using System.Threading;
using NzbDrone.Core.ImportLists.Brainarr;
using NzbDrone.Core.ImportLists.Brainarr.Configuration;
using NzbDrone.Core.ImportLists.Brainarr.Services.Providers.Capabilities;
using NzbDrone.Core.ImportLists.Brainarr.Models;

namespace NzbDrone.Core.ImportLists.Brainarr.Services.Prompting;

public class LibraryPromptRenderer : IPromptRenderer
{
    public string Render(PromptPlan plan, ModelPromptTemplate template, CancellationToken cancellationToken)
    {
        if (plan == null)
        {
            throw new ArgumentNullException(nameof(plan));
        }

        cancellationToken.ThrowIfCancellationRequested();

        var builder = new StringBuilder();
        var settings = plan.Settings;
        var profile = plan.Profile;
        var styles = plan.StyleContext;
        var minimalFormatting = settings.PreferMinimalPromptFormatting || ProviderCapabilities.Get(settings.Provider).RequiresMinimalFormatting;

        string Heading(string emojiHeading, string asciiHeading) => minimalFormatting ? asciiHeading : emojiHeading;

        var strategyPreamble = GetSamplingStrategyPreamble(settings.SamplingStrategy);
        if (!string.IsNullOrEmpty(strategyPreamble))
        {
            builder.AppendLine(strategyPreamble);
            builder.AppendLine();
            builder.AppendLine("Note: Items below are representative samples of a much larger library; avoid recommending duplicates even if not explicitly listed.");
            builder.AppendLine();
        }

        builder.AppendLine(GetDiscoveryModeTemplate(settings.DiscoveryMode, settings.MaxRecommendations, plan.ShouldRecommendArtists, styles.HasStyles));
        builder.AppendLine();

        if (styles.HasStyles)
        {
            builder.AppendLine(Heading("🎨 STYLE FILTERS (library-aligned):", "STYLE FILTERS (library-aligned):"));
            foreach (var entry in styles.Entries)
            {
                var aliasText = entry.Aliases != null && entry.Aliases.Any()
                    ? $" (aliases: {string.Join(", ", entry.Aliases.Take(5))})"
                    : string.Empty;
                var coverage = styles.Coverage.TryGetValue(entry.Slug, out var count) ? $" • coverage: {count}" : string.Empty;
                builder.AppendLine($"• {entry.Name}{aliasText}{coverage}");
            }

            if (styles.AdjacentEntries.Any())
            {
                builder.AppendLine($"Adjacent context (only if needed): {string.Join(", ", styles.AdjacentEntries.Select(a => a.Name))}");
            }

            if (styles.Sparse)
            {
                builder.AppendLine("Sparse library coverage detected for these styles. Stay inside the cluster and prefer concrete connections (collaborators, side projects, shared labels).");
            }

            builder.AppendLine("Rule: Recommendations must live inside these styles and be grounded in the user's existing collection footprint.");
            builder.AppendLine();
        }

        builder.AppendLine(Heading("📊 COLLECTION OVERVIEW:", "COLLECTION OVERVIEW:"));
        builder.AppendLine(BuildEnhancedCollectionContext(profile));
        builder.AppendLine();

        builder.AppendLine(Heading("🎵 MUSICAL DNA:", "MUSICAL DNA:"));
        builder.AppendLine(BuildMusicalDnaContext(profile));
        builder.AppendLine();

        var patterns = BuildCollectionPatterns(profile);
        if (!string.IsNullOrEmpty(patterns))
        {
            builder.AppendLine(Heading("📈 COLLECTION PATTERNS:", "COLLECTION PATTERNS:"));
            builder.AppendLine(patterns);
            builder.AppendLine();
        }

        var artistLines = BuildArtistGroups(plan);
        builder.AppendLine(Heading($"🎶 LIBRARY ARTISTS & KEY ALBUMS ({artistLines.Count} groups shown):", $"LIBRARY ARTISTS & KEY ALBUMS ({artistLines.Count} groups shown):"));
        foreach (var line in artistLines)
        {
            builder.AppendLine(line);
        }
        builder.AppendLine();

        builder.AppendLine(Heading("🎯 RECOMMENDATION REQUIREMENTS:", "RECOMMENDATION REQUIREMENTS:"));
        if (plan.ShouldRecommendArtists)
        {
            builder.AppendLine("1. DO NOT recommend any artists already listed above (they represent a much larger library).");
            builder.AppendLine($"2. Return EXACTLY {settings.MaxRecommendations} NEW ARTIST recommendations as JSON.");
            builder.AppendLine("3. Each entry must include: artist, genre, confidence (0.0-1.0), adjacency_source, reason.");
            builder.AppendLine("4. Focus on artists – Lidarr will import their releases.");
            builder.AppendLine("5. Highlight the concrete connection to the user's library (collaborations, side projects, shared producers, labelmates).");
        }
        else
        {
            builder.AppendLine("1. DO NOT recommend any albums already listed above (treat the list as representative).");
            builder.AppendLine($"2. Return EXACTLY {settings.MaxRecommendations} NEW ALBUM recommendations as JSON.");
            builder.AppendLine("3. Each entry must include: artist, album, genre, year, confidence (0.0-1.0), adjacency_source, reason.");
            builder.AppendLine("4. Prefer studio albums over live or compilation releases.");
        }

        builder.AppendLine("6. Keep every recommendation inside the style cluster defined above.");
        builder.AppendLine($"7. Match the collection's {GetCollectionCharacter(profile)} character.");
        builder.AppendLine($"8. Align with {GetTemporalPreference(profile)} temporal preferences.");
        builder.AppendLine($"9. Consider {GetDiscoveryTrend(profile)} discovery pattern.");
        builder.AppendLine();

        AppendResponseFormat(builder, template, plan.ShouldRecommendArtists);

        return builder.ToString();
    }

    private void AppendResponseFormat(StringBuilder builder, ModelPromptTemplate template, bool recommendArtists)
    {
        var sampleLines = BuildSampleJson(recommendArtists);

        if (template == ModelPromptTemplate.Anthropic)
        {
            builder.AppendLine("Respond with a single JSON array. Do not add commentary before or after the array. Use the structure below:");
        }
        else if (template == ModelPromptTemplate.Gemini)
        {
            builder.AppendLine("Respond using application/json only. Do not wrap the output in Markdown or add prose. Use the structure below:");
        }
        else
        {
            builder.AppendLine("JSON Response Format:");
        }

        foreach (var line in sampleLines)
        {
            builder.AppendLine(line);
        }
    }

    private static IReadOnlyList<string> BuildSampleJson(bool recommendArtists)
    {
        var lines = new List<string>
        {
            "[",
            "  {",
            "    \"artist\": \"Artist Name\","
        };

        if (!recommendArtists)
        {
            lines.Add("    \"album\": \"Album Title\",");
            lines.Add("    \"year\": 2024,");
        }

        lines.Add("    \"genre\": \"Primary Genre\",");
        lines.Add("    \"confidence\": 0.85,");
        lines.Add("    \"adjacency_source\": \"Shared producer with <existing artist>\",");
        lines.Add("    \"reason\": \"Explain the concrete connection to the user's library\"");
        lines.Add("  }");
        lines.Add("]");

        return lines;
    }

    private List<string> BuildArtistGroups(PromptPlan plan)
    {
        var lines = new List<string>();
        var ordered = plan.Sample.Artists
            .OrderByDescending(a => a.Weight)
            .ThenBy(a => a.Name, StringComparer.OrdinalIgnoreCase)
<<<<<<< HEAD
=======
            // deterministic tiebreak: ArtistId resolves identical weights and names
>>>>>>> 30d22b0f
            .ThenBy(a => a.ArtistId)
            .Take(plan.Compression.MaxArtists)
            .ToList();

        foreach (var artist in ordered)
        {
            var albums = artist.Albums
                .OrderByDescending(a => NormalizeAdded(a.Added))
                .ThenBy(a => a.Title, StringComparer.OrdinalIgnoreCase)
<<<<<<< HEAD
=======
                // deterministic tiebreak: AlbumId stabilizes rendering output
>>>>>>> 30d22b0f
                .ThenBy(a => a.AlbumId)
                .ToList();
            var line = new StringBuilder();
            var styleText = artist.MatchedStyles.Length > 0 ? $" [{string.Join("/", artist.MatchedStyles)}]" : string.Empty;
            line.Append("• ").Append(artist.Name).Append(styleText);
            line.Append(BuildAlbumText(albums, plan));
            lines.Add(line.ToString());
        }

        if (lines.Count > plan.Compression.MaxAlbumGroups)
        {
            lines = lines.Take(plan.Compression.MaxAlbumGroups).ToList();
        }

        return lines;
    }

    private string BuildAlbumText(List<LibrarySampleAlbum> albums, PromptPlan plan)
    {
        if (albums.Count == 0)
        {
            return string.Empty;
        }

        var slice = albums
            .Take(plan.Compression.MaxAlbumsPerGroup)
            .Select(a => a.Year.HasValue ? $"{a.Title} ({a.Year.Value})" : a.Title);
        var more = albums.Count - plan.Compression.MaxAlbumsPerGroup;
        var suffix = more > 0 ? $"; +{more} more" : string.Empty;
        return $" — [{string.Join("; ", slice)}{suffix}]";
    }

    private string GetSamplingStrategyPreamble(SamplingStrategy strategy)
    {
        return strategy switch
        {
            SamplingStrategy.Minimal => "[STYLE_AWARE] Use quick-hit sampling (minimal context).",
            SamplingStrategy.Balanced => "[STYLE_AWARE] Use balanced sampling with key artists/albums.",
            SamplingStrategy.Comprehensive => "[STYLE_AWARE] Use comprehensive sampling. Prioritize depth and adjacency clusters.",
            _ => string.Empty
        };
    }

    private string GetDiscoveryModeTemplate(DiscoveryMode mode, int maxRecommendations, bool recommendArtists, bool hasStyles)
    {
        var focus = mode switch
        {
            DiscoveryMode.Similar => "Similar artists and albums deeply rooted in the collection's existing styles.",
            DiscoveryMode.Adjacent => "Adjacent discoveries with concrete ties to the collection (collaborators, labelmates, side projects).",
            DiscoveryMode.Exploratory => "Exploratory finds that expand the listener's horizons while staying grounded in real connections.",
            _ => "Collection-aligned recommendations with clear adjacency."
        };

        var anchor = hasStyles ? "Respect style anchors provided." : "Respect the listener's library even without explicit style anchors.";
        var subject = recommendArtists ? "artists" : "albums";
        return $"Recommend exactly {maxRecommendations} new {subject}. Focus: {focus} {anchor}";
    }

    private string BuildEnhancedCollectionContext(LibraryProfile profile)
    {
        var context = new StringBuilder();

        var collectionSize = profile.Metadata?.ContainsKey("CollectionSize") == true
            ? profile.Metadata["CollectionSize"].ToString()
            : "established";

        var collectionFocus = profile.Metadata?.ContainsKey("CollectionFocus") == true
            ? profile.Metadata["CollectionFocus"].ToString()
            : "general";

        context.AppendLine($"• Size: {collectionSize} ({profile.TotalArtists} artists, {profile.TotalAlbums} albums)");

        if (profile.Metadata?.ContainsKey("GenreDistribution") == true &&
            profile.Metadata["GenreDistribution"] is Dictionary<string, double> genreDistribution &&
            genreDistribution.Any())
        {
            var topGenres = string.Join(", ", genreDistribution
                .Where(kv => !kv.Key.EndsWith("_significance", StringComparison.OrdinalIgnoreCase))
                .OrderByDescending(kv => kv.Value)
                .Take(5)
                .Select(kv => $"{kv.Key} ({kv.Value:F1}%)"));
            context.AppendLine($"• Genres: {topGenres}");
        }
        else
        {
            context.AppendLine($"• Genres: {string.Join(", ", profile.TopGenres.Take(5).Select(g => g.Key))}");
        }

        if (profile.Metadata?.ContainsKey("CollectionStyle") == true)
        {
            var style = profile.Metadata["CollectionStyle"].ToString();
            var completion = profile.Metadata?.ContainsKey("CompletionistScore") == true
                ? Convert.ToDouble(profile.Metadata["CompletionistScore"])
                : (double?)null;
            if (completion.HasValue)
            {
                context.AppendLine($"• Collection style: {style} (completionist score: {completion.Value:F1}%)");
            }
            else
            {
                context.AppendLine($"• Collection style: {style}");
            }
        }
        else
        {
            context.AppendLine($"• Collection style: {collectionFocus}");
        }

        if (profile.Metadata?.ContainsKey("AverageAlbumsPerArtist") == true)
        {
            var avg = Convert.ToDouble(profile.Metadata["AverageAlbumsPerArtist"]);
            context.AppendLine($"• Collection depth: avg {avg:F1} albums per artist");
        }

        return context.ToString().TrimEnd();
    }

    private string BuildMusicalDnaContext(LibraryProfile profile)
    {
        var context = new StringBuilder();

        if (profile.Metadata?.ContainsKey("PreferredEras") == true &&
            profile.Metadata["PreferredEras"] is List<string> eras && eras.Any())
        {
            context.AppendLine($"• Era preference: {string.Join(", ", eras)}");
        }

        if (profile.Metadata?.ContainsKey("AlbumTypes") == true &&
            profile.Metadata["AlbumTypes"] is Dictionary<string, int> albumTypes && albumTypes.Any())
        {
            var topTypes = string.Join(", ", albumTypes
                .OrderByDescending(kv => kv.Value)
                .Take(3)
                .Select(kv => $"{kv.Key} ({kv.Value})"));
            context.AppendLine($"• Album types: {topTypes}");
        }

        if (profile.Metadata?.ContainsKey("NewReleaseRatio") == true)
        {
            var ratio = Convert.ToDouble(profile.Metadata["NewReleaseRatio"]);
            var interest = ratio > 0.3 ? "High" : ratio > 0.15 ? "Moderate" : "Low";
            context.AppendLine($"• New release interest: {interest} ({ratio:P0} recent)");
        }

        if (profile.RecentlyAdded != null && profile.RecentlyAdded.Any())
        {
            var recent = string.Join(", ", profile.RecentlyAdded.Take(10));
            context.AppendLine($"• Recently added artists: {recent}");
        }

        return context.ToString().TrimEnd();
    }

    private string BuildCollectionPatterns(LibraryProfile profile)
    {
        var context = new StringBuilder();

        if (profile.Metadata?.ContainsKey("DiscoveryTrend") == true)
        {
            context.AppendLine($"• Discovery trend: {profile.Metadata["DiscoveryTrend"]}");
        }

        if (profile.Metadata?.ContainsKey("CollectionCompleteness") == true)
        {
            var completeness = Convert.ToDouble(profile.Metadata["CollectionCompleteness"]);
            var quality = completeness > 0.8 ? "Very High" : completeness > 0.6 ? "High" : completeness > 0.4 ? "Moderate" : "Building";
            context.AppendLine($"• Collection quality: {quality} ({completeness:P0} complete)");
        }

        if (profile.Metadata?.ContainsKey("MonitoredRatio") == true)
        {
            var ratio = Convert.ToDouble(profile.Metadata["MonitoredRatio"]);
            context.AppendLine($"• Active tracking: {ratio:P0} of collection");
        }

        if (profile.Metadata?.ContainsKey("TopCollectedArtistNames") == true &&
            profile.Metadata["TopCollectedArtistNames"] is Dictionary<string, int> nameCounts && nameCounts.Any())
        {
            var line = string.Join(", ", nameCounts
                .OrderByDescending(kv => kv.Value)
                .Take(5)
                .Select(kv => $"{kv.Key} ({kv.Value})"));
            context.AppendLine($"• Top collected artists: {line}");
        }

        return context.ToString().TrimEnd();
    }

    private string GetCollectionCharacter(LibraryProfile profile)
    {
        if (profile.Metadata?.ContainsKey("CollectionFocus") == true)
        {
            return profile.Metadata["CollectionFocus"].ToString();
        }

        return "balanced";
    }

    private string GetTemporalPreference(LibraryProfile profile)
    {
        if (profile.Metadata?.ContainsKey("PreferredEras") == true &&
            profile.Metadata["PreferredEras"] is List<string> eras && eras.Any())
        {
            return string.Join("/", eras).ToLowerInvariant();
        }

        return "mixed era";
    }

    private string GetDiscoveryTrend(LibraryProfile profile)
    {
        if (profile.Metadata?.ContainsKey("DiscoveryTrend") == true)
        {
            return profile.Metadata["DiscoveryTrend"].ToString();
        }

        return "steady";
    }

    private static DateTime NormalizeAdded(DateTime? value)
    {
        if (!value.HasValue || value.Value == default)
        {
            return DateTime.MinValue;
        }

        return value.Value;
    }
}<|MERGE_RESOLUTION|>--- conflicted
+++ resolved
@@ -174,10 +174,7 @@
         var ordered = plan.Sample.Artists
             .OrderByDescending(a => a.Weight)
             .ThenBy(a => a.Name, StringComparer.OrdinalIgnoreCase)
-<<<<<<< HEAD
-=======
             // deterministic tiebreak: ArtistId resolves identical weights and names
->>>>>>> 30d22b0f
             .ThenBy(a => a.ArtistId)
             .Take(plan.Compression.MaxArtists)
             .ToList();
@@ -187,10 +184,7 @@
             var albums = artist.Albums
                 .OrderByDescending(a => NormalizeAdded(a.Added))
                 .ThenBy(a => a.Title, StringComparer.OrdinalIgnoreCase)
-<<<<<<< HEAD
-=======
                 // deterministic tiebreak: AlbumId stabilizes rendering output
->>>>>>> 30d22b0f
                 .ThenBy(a => a.AlbumId)
                 .ToList();
             var line = new StringBuilder();
