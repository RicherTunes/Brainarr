--- conflicted
+++ resolved
@@ -1,1591 +1,808 @@
 #if BRAINARR_EXPERIMENTAL_CACHE
-
 using System;
-
 using System.Collections.Concurrent;
-
 using System.Collections.Generic;
-
 using System.Diagnostics;
-
 using System.Linq;
-
 using System.Runtime.CompilerServices;
-
 using System.Security.Cryptography;
-
 using System.Text;
-
 using System.Text.Json;
-
 using System.Threading;
-
 using System.Threading.Tasks;
-
 using NLog;
-
 using NzbDrone.Core.ImportLists.Brainarr.Models;
-
 using NzbDrone.Core.Parser.Model;
 
-
 namespace NzbDrone.Core.ImportLists.Brainarr.Services.Caching
-
 {
-
     /// <summary>
-
     /// Enhanced cache with TTL, LRU eviction, statistics, and distributed cache support.
-
     /// </summary>
-
     public interface IEnhancedCache<TKey, TValue>
-
-    {
-
+    {
         Task<CacheResult<TValue>> GetAsync(TKey key);
-
         Task SetAsync(TKey key, TValue value, CacheOptions options = null);
-
         Task<bool> TryGetAsync(TKey key, out TValue value);
-
         Task RemoveAsync(TKey key);
-
         Task ClearAsync();
-
         CacheStatistics GetStatistics();
-
         Task WarmupAsync(IEnumerable<KeyValuePair<TKey, TValue>> items);
-
-    }
-
+    }
 
     public class EnhancedRecommendationCache : IEnhancedCache<string, List<ImportListItemInfo>>, IDisposable
-
-    {
-
+    {
         private readonly Logger _logger;
-
         private readonly LRUCache<string, CacheEntry> _memoryCache;
-
         private readonly IDistributedCache _distributedCache;
-
         private readonly CacheConfiguration _config;
-
         private readonly CacheMetrics _metrics;
-
         private readonly Timer _maintenanceTimer;
-
         private readonly SemaphoreSlim _cacheLock;
-
         private readonly WeakReferenceCache<string, List<ImportListItemInfo>> _weakCache;
 
-
         public EnhancedRecommendationCache(
-
             Logger logger,
-
             CacheConfiguration config = null,
-
             IDistributedCache distributedCache = null)
-
-        {
-
+        {
             _logger = logger;
-
             _config = config ?? CacheConfiguration.Default;
-
             _distributedCache = distributedCache;
-
             _memoryCache = new LRUCache<string, CacheEntry>(_config.MaxMemoryEntries);
-
             _weakCache = new WeakReferenceCache<string, List<ImportListItemInfo>>();
-
             _metrics = new CacheMetrics();
-
             _cacheLock = new SemaphoreSlim(1, 1);
-
-            
-
+            
             // Start maintenance timer
-
             _maintenanceTimer = new Timer(
-
                 PerformMaintenance,
-
                 null,
-
                 _config.MaintenanceInterval,
-
                 _config.MaintenanceInterval);
-
-        }
-
+        }
 
         /// <summary>
-
         /// Gets a value from the cache with comprehensive fallback strategy.
-
         /// </summary>
-
         public async Task<CacheResult<List<ImportListItemInfo>>> GetAsync(string key)
-
-        {
-
+        {
             var stopwatch = Stopwatch.StartNew();
-
-            
-
-            try
-
-            {
-
+            
+            try
+            {
                 // Level 1: Memory cache (fastest)
-
                 if (_memoryCache.TryGet(key, out var entry))
-
-                {
-
+                {
                     if (!entry.IsExpired)
-
                     {
-
                         _metrics.RecordHit(CacheLevel.Memory, stopwatch.Elapsed);
-
                         
-
                         // Refresh TTL if sliding expiration
-
                         if (entry.Options?.SlidingExpiration != null)
-
                         {
-
                             entry.RefreshExpiration();
-
                         }
-
                         
-
                         return CacheResult<List<ImportListItemInfo>>.Hit(
-
                             CloneData(entry.Data), 
-
                             CacheLevel.Memory);
-
                     }
-
                     else
-
                     {
-
                         // Expired entry - remove it
-
                         _memoryCache.Remove(key);
-
                     }
-
-                }
-
-                
-
+                }
+                
                 // Level 2: Weak reference cache (recovered from GC)
-
                 if (_weakCache.TryGet(key, out var weakData))
-
-                {
-
+                {
                     _metrics.RecordHit(CacheLevel.WeakReference, stopwatch.Elapsed);
-
                     
-
                     // Promote back to memory cache
-
                     await SetAsync(key, weakData, CacheOptions.Default);
-
                     
-
                     return CacheResult<List<ImportListItemInfo>>.Hit(
-
                         CloneData(weakData), 
-
                         CacheLevel.WeakReference);
-
-                }
-
-                
-
+                }
+                
                 // Level 3: Distributed cache (if configured)
-
                 if (_distributedCache != null)
-
-                {
-
+                {
                     var distributedData = await _distributedCache.GetAsync<List<ImportListItemInfo>>(key);
-
                     if (distributedData != null)
-
                     {
-
                         _metrics.RecordHit(CacheLevel.Distributed, stopwatch.Elapsed);
-
                         
-
                         // Promote to memory cache
-
                         await SetAsync(key, distributedData, CacheOptions.Default);
-
                         
-
                         return CacheResult<List<ImportListItemInfo>>.Hit(
-
                             CloneData(distributedData), 
-
                             CacheLevel.Distributed);
-
                     }
-
-                }
-
-                
-
+                }
+                
                 _metrics.RecordMiss(stopwatch.Elapsed);
-
                 return CacheResult<List<ImportListItemInfo>>.Miss();
-
-            }
-
+            }
             catch (Exception ex)
-
-            {
-
+            {
                 _logger.Error(ex, $"Cache get failed for key: {key}");
-
                 _metrics.RecordError();
-
                 return CacheResult<List<ImportListItemInfo>>.Error(ex);
-
-            }
-
-        }
-
+            }
+        }
 
         /// <summary>
-
         /// Sets a value in the cache with multi-level storage.
-
         /// </summary>
-
         public async Task SetAsync(string key, List<ImportListItemInfo> value, CacheOptions options = null)
-
-        {
-
+        {
             if (string.IsNullOrWhiteSpace(key))
-
                 throw new ArgumentException("Cache key cannot be empty", nameof(key));
-
-            
-
+            
             if (value == null)
-
-            {
-
+            {
                 _logger.Debug($"Not caching null value for key: {key}");
-
                 return;
-
-            }
-
-            
-
+            }
+            
             options = options ?? CacheOptions.Default;
-
-            
-
-            try
-
-            {
-
+            
+            try
+            {
                 await _cacheLock.WaitAsync();
-
-                
-
+                
                 // Create cache entry
-
                 var entry = new CacheEntry
-
-                {
-
+                {
                     Key = key,
-
                     Data = value,
-
                     Options = options,
-
                     CreatedAt = DateTime.UtcNow,
-
                     LastAccessed = DateTime.UtcNow,
-
                     AccessCount = 0
-
                 };
-
-                
-
+                
                 // Level 1: Always store in memory cache
-
                 _memoryCache.Set(key, entry);
-
-                
-
+                
                 // Level 2: Store in weak reference cache for GC recovery
-
                 _weakCache.Set(key, value);
-
-                
-
+                
                 // Level 3: Store in distributed cache if configured
-
                 if (_distributedCache != null && options.UseDistributedCache)
-
-                {
-
+                {
                     await _distributedCache.SetAsync(key, value, options);
-
-                }
-
-                
-
+                }
+                
                 _metrics.RecordSet(value.Count);
-
-                
-
+                
                 _logger.Debug($"Cached {value.Count} items with key: {key} " +
-
                             $"(TTL: {options.GetEffectiveTTL().TotalMinutes:F1} minutes)");
-
-            }
-
-            finally
-
-            {
-
+            }
+            finally
+            {
                 _cacheLock.Release();
-
-            }
-
-        }
-
+            }
+        }
 
         /// <summary>
-
         /// Tries to get a value from the cache.
-
         /// </summary>
-
         public async Task<bool> TryGetAsync(string key, out List<ImportListItemInfo> value)
-
-        {
-
+        {
             var result = await GetAsync(key);
-
             value = result.Value;
-
             return result.Found;
-
-        }
-
+        }
 
         /// <summary>
-
         /// Removes a value from all cache levels.
-
         /// </summary>
-
         public async Task RemoveAsync(string key)
-
-        {
-
+        {
             await _cacheLock.WaitAsync();
-
-            try
-
-            {
-
+            try
+            {
                 _memoryCache.Remove(key);
-
                 _weakCache.Remove(key);
-
-                
-
+                
                 if (_distributedCache != null)
-
-                {
-
+                {
                     await _distributedCache.RemoveAsync(key);
-
-                }
-
-                
-
+                }
+                
                 _logger.Debug($"Removed cache entry: {key}");
-
-            }
-
-            finally
-
-            {
-
+            }
+            finally
+            {
                 _cacheLock.Release();
-
-            }
-
-        }
-
+            }
+        }
 
         /// <summary>
-
         /// Clears all cache levels.
-
         /// </summary>
-
         public async Task ClearAsync()
-
-        {
-
+        {
             await _cacheLock.WaitAsync();
-
-            try
-
-            {
-
+            try
+            {
                 _memoryCache.Clear();
-
                 _weakCache.Clear();
-
-                
-
+                
                 if (_distributedCache != null)
-
-                {
-
+                {
                     await _distributedCache.ClearAsync();
-
-                }
-
-                
-
+                }
+                
                 _metrics.Reset();
-
                 _logger.Info("Cache cleared at all levels");
-
-            }
-
-            finally
-
-            {
-
+            }
+            finally
+            {
                 _cacheLock.Release();
-
-            }
-
-        }
-
+            }
+        }
 
         /// <summary>
-
         /// Pre-warms the cache with data.
-
         /// </summary>
-
         public async Task WarmupAsync(IEnumerable<KeyValuePair<string, List<ImportListItemInfo>>> items)
-
-        {
-
+        {
             var count = 0;
-
             foreach (var item in items)
-
-            {
-
+            {
                 await SetAsync(item.Key, item.Value, CacheOptions.LongLived);
-
                 count++;
-
-            }
-
-            
-
+            }
+            
             _logger.Info($"Cache warmed up with {count} entries");
-
-        }
-
+        }
 
         /// <summary>
-
         /// Gets comprehensive cache statistics.
-
         /// </summary>
-
         public CacheStatistics GetStatistics()
-
-        {
-
+        {
             return new CacheStatistics
-
-            {
-
+            {
                 TotalHits = _metrics.TotalHits,
-
                 TotalMisses = _metrics.TotalMisses,
-
                 HitRatio = _metrics.GetHitRatio(),
-
                 MemoryCacheSize = _memoryCache.Count,
-
                 WeakCacheSize = _weakCache.Count,
-
                 AverageAccessTime = _metrics.GetAverageAccessTime(),
-
                 HitsByLevel = _metrics.GetHitsByLevel(),
-
                 TopAccessedKeys = _memoryCache.GetTopKeys(10),
-
                 MemoryUsageBytes = EstimateMemoryUsage(),
-
                 LastMaintenanceRun = _metrics.LastMaintenanceRun
-
             };
-
-        }
-
+        }
 
         /// <summary>
-
         /// Generates a cache key with optional versioning.
-
         /// </summary>
-
         public static string GenerateCacheKey(
-
             string provider, 
-
             int maxRecommendations, 
-
             string libraryFingerprint,
-
             int? version = null)
-
-        {
-
+        {
             var versionSuffix = version.HasValue ? $"_v{version}" : "";
-
             var keyData = $"{provider}|{maxRecommendations}|{libraryFingerprint}{versionSuffix}";
-
-            
-
+            
             using (var sha256 = SHA256.Create())
-
-            {
-
+            {
                 var hash = sha256.ComputeHash(Encoding.UTF8.GetBytes(keyData));
-
                 var shortHash = Convert.ToBase64String(hash)
-
                     .Replace("+", "")
-
                     .Replace("/", "")
-
                     .Substring(0, 12);
-
-                
-
+                
                 return $"rec_{provider}_{maxRecommendations}_{shortHash}";
-
-            }
-
-        }
-
+            }
+        }
 
         private void PerformMaintenance(object state)
-
-        {
-
-            try
-
-            {
-
+        {
+            try
+            {
                 _cacheLock.Wait();
-
-                
-
+                
                 // Remove expired entries
-
                 var expiredKeys = _memoryCache.GetExpiredKeys();
-
                 foreach (var key in expiredKeys)
-
-                {
-
+                {
                     _memoryCache.Remove(key);
-
-                }
-
-                
-
+                }
+                
                 // Compact weak reference cache
-
                 _weakCache.Compact();
-
-                
-
+                
                 // Update metrics
-
                 _metrics.LastMaintenanceRun = DateTime.UtcNow;
-
-                
-
+                
                 if (expiredKeys.Any())
-
-                {
-
+                {
                     _logger.Debug($"Cache maintenance: removed {expiredKeys.Count()} expired entries");
-
-                }
-
-            }
-
+                }
+            }
             catch (Exception ex)
-
-            {
-
+            {
                 _logger.Error(ex, "Cache maintenance failed");
-
-            }
-
-            finally
-
-            {
-
+            }
+            finally
+            {
                 _cacheLock.Release();
-
-            }
-
-        }
-
+            }
+        }
 
         private List<ImportListItemInfo> CloneData(List<ImportListItemInfo> data)
-
-        {
-
+        {
             // Deep clone to prevent external modifications
-
             return data?.Select(item => new ImportListItemInfo
-
-            {
-
+            {
                 Artist = item.Artist,
-
                 Album = item.Album,
-
                 ReleaseDate = item.ReleaseDate,
-
                 ArtistMusicBrainzId = item.ArtistMusicBrainzId,
-
                 AlbumMusicBrainzId = item.AlbumMusicBrainzId
-
             }).ToList();
-
-        }
-
+        }
 
         private long EstimateMemoryUsage()
-
-        {
-
+        {
             // Rough estimation of memory usage
-
             var bytesPerItem = 200; // Approximate size of ImportListItemInfo
-
             var totalItems = _memoryCache.Sum(entry => entry.Value?.Data?.Count ?? 0);
-
             var overhead = _memoryCache.Count * 100; // Cache entry overhead
-
-            
-
+            
             return (totalItems * bytesPerItem) + overhead;
-
-        }
-
+        }
 
         public void Dispose()
-
-        {
-
+        {
             _maintenanceTimer?.Dispose();
-
             _cacheLock?.Dispose();
-
-        }
-
+        }
 
         private class CacheEntry
-
-        {
-
+        {
             public string Key { get; set; }
-
             public List<ImportListItemInfo> Data { get; set; }
-
             public CacheOptions Options { get; set; }
-
             public DateTime CreatedAt { get; set; }
-
             public DateTime LastAccessed { get; set; }
-
             public int AccessCount { get; set; }
-
-            
-
+            
             public bool IsExpired
-
-            {
-
+            {
                 get
-
-                {
-
+                {
                     var ttl = Options?.GetEffectiveTTL() ?? TimeSpan.FromMinutes(30);
-
                     var expiryTime = Options?.SlidingExpiration != null ? 
-
                         LastAccessed.Add(ttl) : 
-
                         CreatedAt.Add(ttl);
-
                     
-
                     return DateTime.UtcNow > expiryTime;
-
-                }
-
-            }
-
-            
-
+                }
+            }
+            
             public void RefreshExpiration()
-
-            {
-
+            {
                 LastAccessed = DateTime.UtcNow;
-
                 AccessCount++;
-
-            }
-
-        }
-
-    }
-
+            }
+        }
+    }
 
     /// <summary>
-
     /// LRU (Least Recently Used) cache implementation.
-
     /// </summary>
-
     public class LRUCache<TKey, TValue>
-
-    {
-
+    {
         private readonly int _capacity;
-
         private readonly Dictionary<TKey, LinkedListNode<LRUCacheItem>> _cache;
-
         private readonly LinkedList<LRUCacheItem> _lruList;
-
         private readonly ReaderWriterLockSlim _lock;
 
-
         public LRUCache(int capacity)
-
-        {
-
+        {
             _capacity = capacity;
-
             _cache = new Dictionary<TKey, LinkedListNode<LRUCacheItem>>(capacity);
-
             _lruList = new LinkedList<LRUCacheItem>();
-
             _lock = new ReaderWriterLockSlim();
-
-        }
-
+        }
 
         public int Count => _cache.Count;
 
-
         public bool TryGet(TKey key, out TValue value)
-
-        {
-
+        {
             _lock.EnterUpgradeableReadLock();
-
-            try
-
-            {
-
+            try
+            {
                 if (_cache.TryGetValue(key, out var node))
-
-                {
-
+                {
                     _lock.EnterWriteLock();
-
                     try
-
                     {
-
                         // Move to front (most recently used)
-
                         _lruList.Remove(node);
-
                         _lruList.AddFirst(node);
-
                     }
-
                     finally
-
                     {
-
                         _lock.ExitWriteLock();
-
                     }
-
                     
-
                     value = node.Value.Value;
-
                     return true;
-
-                }
-
-                
-
+                }
+                
                 value = default;
-
                 return false;
-
-            }
-
-            finally
-
-            {
-
+            }
+            finally
+            {
                 _lock.ExitUpgradeableReadLock();
-
-            }
-
-        }
-
+            }
+        }
 
         public void Set(TKey key, TValue value)
-
-        {
-
+        {
             _lock.EnterWriteLock();
-
-            try
-
-            {
-
+            try
+            {
                 if (_cache.TryGetValue(key, out var existingNode))
-
-                {
-
+                {
                     // Update existing
-
                     _lruList.Remove(existingNode);
-
                     existingNode.Value.Value = value;
-
                     _lruList.AddFirst(existingNode);
-
-                }
-
+                }
                 else
-
-                {
-
+                {
                     // Add new
-
                     if (_cache.Count >= _capacity)
-
                     {
-
                         // Evict least recently used
-
                         var lru = _lruList.Last;
-
                         _cache.Remove(lru.Value.Key);
-
                         _lruList.RemoveLast();
-
                     }
-
                     
-
                     var cacheItem = new LRUCacheItem { Key = key, Value = value };
-
                     var node = _lruList.AddFirst(cacheItem);
-
                     _cache[key] = node;
-
-                }
-
-            }
-
-            finally
-
-            {
-
+                }
+            }
+            finally
+            {
                 _lock.ExitWriteLock();
-
-            }
-
-        }
-
+            }
+        }
 
         public void Remove(TKey key)
-
-        {
-
+        {
             _lock.EnterWriteLock();
-
-            try
-
-            {
-
+            try
+            {
                 if (_cache.TryGetValue(key, out var node))
-
-                {
-
+                {
                     _cache.Remove(key);
-
                     _lruList.Remove(node);
-
-                }
-
-            }
-
-            finally
-
-            {
-
+                }
+            }
+            finally
+            {
                 _lock.ExitWriteLock();
-
-            }
-
-        }
-
+            }
+        }
 
         public void Clear()
-
-        {
-
+        {
             _lock.EnterWriteLock();
-
-            try
-
-            {
-
+            try
+            {
                 _cache.Clear();
-
                 _lruList.Clear();
-
-            }
-
-            finally
-
-            {
-
+            }
+            finally
+            {
                 _lock.ExitWriteLock();
-
-            }
-
-        }
-
+            }
+        }
 
         public IEnumerable<TKey> GetExpiredKeys()
-
-        {
-
+        {
             _lock.EnterReadLock();
-
-            try
-
-            {
-
+            try
+            {
                 // This would check for expired entries based on TTL
-
                 // For now, return empty as expiration is handled in CacheEntry
-
                 return Enumerable.Empty<TKey>();
-
-            }
-
-            finally
-
-            {
-
+            }
+            finally
+            {
                 _lock.ExitReadLock();
-
-            }
-
-        }
-
+            }
+        }
 
         public List<KeyValuePair<TKey, int>> GetTopKeys(int count)
-
-        {
-
+        {
             _lock.EnterReadLock();
-
-            try
-
-            {
-
+            try
+            {
                 return _lruList
-
                     .Take(count)
-
                     .Select((item, index) => new KeyValuePair<TKey, int>(item.Key, _lruList.Count - index))
-
                     .ToList();
-
-            }
-
-            finally
-
-            {
-
+            }
+            finally
+            {
                 _lock.ExitReadLock();
-
-            }
-
-        }
-
+            }
+        }
 
         public int Sum(Func<KeyValuePair<TKey, TValue>, int> selector)
-
-        {
-
+        {
             _lock.EnterReadLock();
-
-            try
-
-            {
-
+            try
+            {
                 return _cache.Sum(kvp => selector(new KeyValuePair<TKey, TValue>(kvp.Key, kvp.Value.Value.Value)));
-
-            }
-
-            finally
-
-            {
-
+            }
+            finally
+            {
                 _lock.ExitReadLock();
-
-            }
-
-        }
-
+            }
+        }
 
         private class LRUCacheItem
-
-        {
-
+        {
             public TKey Key { get; set; }
-
             public TValue Value { get; set; }
-
-        }
-
-    }
-
+        }
+    }
 
     /// <summary>
-
     /// Weak reference cache for GC-recoverable items.
-
     /// </summary>
-
     public class WeakReferenceCache<TKey, TValue> where TValue : class
-
-    {
-
+    {
         private readonly ConcurrentDictionary<TKey, WeakReference> _cache = new();
 
-
         public int Count => _cache.Count(kvp => kvp.Value.IsAlive);
 
-
         public bool TryGet(TKey key, out TValue value)
-
-        {
-
+        {
             if (_cache.TryGetValue(key, out var weakRef) && weakRef.IsAlive)
-
-            {
-
+            {
                 value = weakRef.Target as TValue;
-
                 return value != null;
-
-            }
-
-            
-
+            }
+            
             value = null;
-
             return false;
-
-        }
-
+        }
 
         public void Set(TKey key, TValue value)
-
-        {
-
+        {
             _cache[key] = new WeakReference(value);
-
-        }
-
+        }
 
         public void Remove(TKey key)
-
-        {
-
+        {
             _cache.TryRemove(key, out _);
-
-        }
-
+        }
 
         public void Clear()
-
-        {
-
+        {
             _cache.Clear();
-
-        }
-
+        }
 
         public void Compact()
-
-        {
-
+        {
             // Remove dead references
-
             var deadKeys = _cache.Where(kvp => !kvp.Value.IsAlive).Select(kvp => kvp.Key).ToList();
-
             foreach (var key in deadKeys)
-
-            {
-
+            {
                 _cache.TryRemove(key, out _);
-
-            }
-
-        }
-
-    }
-
+            }
+        }
+    }
 
     public interface IDistributedCache
-
-    {
-
+    {
         Task<T> GetAsync<T>(string key);
-
         Task SetAsync<T>(string key, T value, CacheOptions options);
-
         Task RemoveAsync(string key);
-
         Task ClearAsync();
-
-    }
-
+    }
 
     public class CacheOptions
-
-    {
-
+    {
         public TimeSpan? AbsoluteExpiration { get; set; }
-
         public TimeSpan? SlidingExpiration { get; set; }
-
         public CachePriority Priority { get; set; } = CachePriority.Normal;
-
         public bool UseDistributedCache { get; set; } = true;
-
         public Dictionary<string, object> Tags { get; set; }
 
-<<<<<<< HEAD
-
-=======
->>>>>>> bb443d3a
         public TimeSpan GetEffectiveTTL()
-
-        {
-
+        {
             return SlidingExpiration ?? AbsoluteExpiration ?? TimeSpan.FromMinutes(30);
-
-        }
-
-<<<<<<< HEAD
-
-=======
->>>>>>> bb443d3a
+        }
+
         public static CacheOptions Default => new()
-
-        {
-
+        {
             AbsoluteExpiration = TimeSpan.FromMinutes(30)
-
         };
 
-<<<<<<< HEAD
-
-=======
->>>>>>> bb443d3a
         public static CacheOptions ShortLived => new()
-
-        {
-
+        {
             AbsoluteExpiration = TimeSpan.FromMinutes(5)
-
         };
 
-<<<<<<< HEAD
-
-=======
->>>>>>> bb443d3a
         public static CacheOptions LongLived => new()
-
-        {
-
+        {
             AbsoluteExpiration = TimeSpan.FromHours(2),
-
             Priority = CachePriority.High
-
         };
 
-<<<<<<< HEAD
-
-=======
->>>>>>> bb443d3a
         public static CacheOptions Sliding => new()
-
-        {
-
+        {
             SlidingExpiration = TimeSpan.FromMinutes(15)
-
         };
-
-    }
-
+    }
 
     public enum CachePriority
-
-    {
-
+    {
         Low,
-
         Normal,
-
         High
-
-    }
-
+    }
 
     public enum CacheLevel
-
-    {
-
+    {
         Memory,
-
         WeakReference,
-
         Distributed
-
-    }
-
+    }
 
     public class CacheResult<T>
-
-    {
-
+    {
         public bool Found { get; set; }
-
         public T Value { get; set; }
-
         public CacheLevel? Level { get; set; }
-
         public Exception Error { get; set; }
 
-<<<<<<< HEAD
-
-=======
->>>>>>> bb443d3a
         public static CacheResult<T> Hit(T value, CacheLevel level)
-
-        {
-
+        {
             return new CacheResult<T> { Found = true, Value = value, Level = level };
-
-        }
-
-<<<<<<< HEAD
-
-=======
->>>>>>> bb443d3a
+        }
+
         public static CacheResult<T> Miss()
-
-        {
-
+        {
             return new CacheResult<T> { Found = false };
-
-        }
-
-<<<<<<< HEAD
-
-=======
->>>>>>> bb443d3a
+        }
+
         public static CacheResult<T> Error(Exception ex)
-
-        {
-
+        {
             return new CacheResult<T> { Found = false, Error = ex };
-
-        }
-
-    }
-
+        }
+    }
 
     public class CacheStatistics
-
-    {
-
+    {
         public long TotalHits { get; set; }
-
         public long TotalMisses { get; set; }
-
         public double HitRatio { get; set; }
-
         public int MemoryCacheSize { get; set; }
-
         public int WeakCacheSize { get; set; }
-
         public double AverageAccessTime { get; set; }
-
         public Dictionary<CacheLevel, long> HitsByLevel { get; set; }
-
         public List<KeyValuePair<string, int>> TopAccessedKeys { get; set; }
-
         public long MemoryUsageBytes { get; set; }
-
         public DateTime? LastMaintenanceRun { get; set; }
-
-    }
-
+    }
 
     public class CacheConfiguration
-
-    {
-
+    {
         public int MaxMemoryEntries { get; set; } = 1000;
-
         public TimeSpan MaintenanceInterval { get; set; } = TimeSpan.FromMinutes(5);
-
         public bool EnableDistributedCache { get; set; } = false;
-
         public bool EnableWeakReferences { get; set; } = true;
 
-<<<<<<< HEAD
-
         public static CacheConfiguration Default => new();
 
-
-=======
-        public static CacheConfiguration Default => new();
-
->>>>>>> bb443d3a
         public static CacheConfiguration HighPerformance => new()
-
-        {
-
+        {
             MaxMemoryEntries = 5000,
-
             MaintenanceInterval = TimeSpan.FromMinutes(10)
-
         };
 
-<<<<<<< HEAD
-
-=======
->>>>>>> bb443d3a
         public static CacheConfiguration LowMemory => new()
-
-        {
-
+        {
             MaxMemoryEntries = 100,
-
             MaintenanceInterval = TimeSpan.FromMinutes(2),
-
             EnableWeakReferences = true
-
         };
-
-    }
-
+    }
 
     internal class CacheMetrics
-
-    {
-
+    {
         private long _totalHits;
-
         private long _totalMisses;
-
         private long _totalErrors;
-
         private readonly ConcurrentDictionary<CacheLevel, long> _hitsByLevel = new();
-
         private readonly ConcurrentBag<double> _accessTimes = new();
 
-<<<<<<< HEAD
-
-=======
->>>>>>> bb443d3a
         public long TotalHits => _totalHits;
-
         public long TotalMisses => _totalMisses;
-
         public DateTime? LastMaintenanceRun { get; set; }
-<<<<<<< HEAD
-
-
-=======
         
->>>>>>> bb443d3a
         public void RecordHit(CacheLevel level, TimeSpan duration)
-
-        {
-
+        {
             Interlocked.Increment(ref _totalHits);
-
             _hitsByLevel.AddOrUpdate(level, 1, (_, count) => count + 1);
-
             RecordAccessTime(duration.TotalMilliseconds);
-
-        }
-
+        }
 
         public void RecordMiss(TimeSpan duration)
-
-        {
-
+        {
             Interlocked.Increment(ref _totalMisses);
-
             RecordAccessTime(duration.TotalMilliseconds);
-
-        }
-
+        }
 
         public void RecordError()
-
-        {
-
+        {
             Interlocked.Increment(ref _totalErrors);
-
-        }
-
+        }
 
         public void RecordSet(int itemCount)
-
-        {
-
+        {
             // Track set operations if needed
-
-        }
-
+        }
 
         public double GetHitRatio()
-
-        {
-
+        {
             var total = _totalHits + _totalMisses;
-
             return total > 0 ? (double)_totalHits / total : 0;
-
-        }
-
+        }
 
         public double GetAverageAccessTime()
-
-        {
-
+        {
             return _accessTimes.Any() ? _accessTimes.Average() : 0;
-
-        }
-
+        }
 
         public Dictionary<CacheLevel, long> GetHitsByLevel()
-
-        {
-
+        {
             return new Dictionary<CacheLevel, long>(_hitsByLevel);
-
-        }
-
+        }
 
         public void Reset()
-
-        {
-
+        {
             _totalHits = 0;
-
             _totalMisses = 0;
-
             _totalErrors = 0;
-
             _hitsByLevel.Clear();
-
             _accessTimes.Clear();
-
-        }
-
+        }
 
         private void RecordAccessTime(double milliseconds)
-
-        {
-
+        {
             _accessTimes.Add(milliseconds);
 
-
             // Keep only last 1000 access times
-
             while (_accessTimes.Count > 1000)
-
-            {
-
+            {
                 _accessTimes.TryTake(out _);
-
-            }
-
-        }
-
-    }
-
+            }
+        }
+    }
 }
-
-#endif
-
+#endif