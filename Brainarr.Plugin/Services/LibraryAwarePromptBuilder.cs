--- conflicted
+++ resolved
@@ -664,51 +664,25 @@
                 result.CompressionRatio = plan.CompressionRatio ?? 1.0;
 
                 // Token estimate drift compares actual prompt tokens to a predicted count. A true estimator
-
                 // has not landed yet, so expose a neutral value to keep telemetry sensible and tests strict
-
                 // until we can calculate (actual / estimated) - 1.0 with real data.
-
                 result.TokenEstimateDrift = 0.0;
 
-
-
                 if (_logger.IsInfoEnabled)
-
-                {
-
+                {
                     _logger.Info(
-<<<<<<< HEAD
-
-                        "prompt_plan seed={Seed} model={Model} budget={Budget} compressed={Compressed} trimmed={Trimmed} sparse={Sparse} cache_hit={CacheHit} comp_ratio={Drift:F3} pre={Pre} post={Post}",
-
-=======
                         "prompt_plan seed={Seed} model={Model} budget={Budget} compressed={Compressed} trimmed={Trimmed} sparse={Sparse} cache_hit={CacheHit} deterministic={Deterministic} comp_ratio={Drift:F3} pre={Pre} post={Post}",
->>>>>>> 30d22b0f
                         result.SampleSeed,
-
                         result.BudgetModelKey,
-
                         clampedTargetTokens,
-
                         result.Compressed,
-
                         result.Trimmed,
-
                         result.StyleCoverageSparse,
-
                         result.PlanCacheHit,
-<<<<<<< HEAD
-
-=======
                         plan.DeterministicOrderingApplied,
->>>>>>> 30d22b0f
                         plan.CompressionRatio ?? 1.0,
-
                         plan.EstimatedTokensPreCompression,
-
                         result.EstimatedTokens);
-
                 }
 
             }
