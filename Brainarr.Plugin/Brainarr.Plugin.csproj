--- conflicted
+++ resolved
@@ -21,20 +21,13 @@
 
   <!-- Package dependencies -->
   <ItemGroup>
-<<<<<<< HEAD
     <PackageReference Include="Newtonsoft.Json" Version="13.0.3" />
     <PackageReference Include="NLog" Version="6.0.3" />
     <PackageReference Include="FluentValidation" Version="9.5.4" />
-    <PackageReference Include="Microsoft.Extensions.Caching.Memory" Version="6.0.3" />
-=======
-    <PackageReference Include="Newtonsoft.Json" />
-    <PackageReference Include="NLog" />
-    <PackageReference Include="FluentValidation" />
     <PackageReference Include="System.Security.Cryptography.ProtectedData" />
     
     <!-- Microsoft.Extensions.Caching.Memory is provided by Lidarr - don't include it -->
     <!-- <PackageReference Include="Microsoft.Extensions.Caching.Memory" /> -->
->>>>>>> 9e1b9d7f
     
     <!-- Resolve version conflicts by matching Lidarr's version -->
     <PackageReference Include="System.Formats.Asn1" />
