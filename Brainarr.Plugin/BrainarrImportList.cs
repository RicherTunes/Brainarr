--- conflicted
+++ resolved
@@ -107,51 +107,7 @@
         {
             if (_serviceProvider is IDisposable disposable)
             {
-<<<<<<< HEAD
-                // Create default orchestrator with required dependencies
-                var providerFactory = new AIProviderFactory();
-                var libraryAnalyzer = new LibraryAnalyzer(artistService, albumService, logger);
-                var cache = new RecommendationCache(logger);
-                var healthMonitor = new ProviderHealthMonitor(logger);
-                var validator = new RecommendationValidator(logger);
-                var modelDetection = new ModelDetectionService(httpClient, logger);
-                var duplicationPrevention = new Services.DuplicationPreventionService(logger);
-
-                // Additional DI: provide reusable helpers to avoid multiple new()s inside the orchestrator
-                var tokenBudget = new NzbDrone.Core.ImportLists.Brainarr.Services.Core.TokenBudgetService(logger);
-                var styleCatalog = new NzbDrone.Core.ImportLists.Brainarr.Services.StyleCatalogService(logger, new System.Net.Http.HttpClient());
-                var promptBuilder = new LibraryAwarePromptBuilder(logger, tokenBudget: tokenBudget, styleCatalog: styleCatalog);
-                var sanitizer = new RecommendationSanitizer(logger);
-                var schemaValidator = new NzbDrone.Core.ImportLists.Brainarr.Services.Core.RecommendationSchemaValidator(logger);
-                var providerInvoker = new NzbDrone.Core.ImportLists.Brainarr.Services.Core.ProviderInvoker();
-                var safetyGates = new NzbDrone.Core.ImportLists.Brainarr.Services.Core.SafetyGateService();
-                var topUpPlanner = new NzbDrone.Core.ImportLists.Brainarr.Services.Core.TopUpPlanner(logger);
-
-                _orchestrator = new BrainarrOrchestrator(
-                    logger,
-                    providerFactory,
-                    libraryAnalyzer,
-                    cache,
-                    healthMonitor,
-                    validator,
-                    modelDetection,
-                    httpClient,
-                    duplicationPrevention,
-                    mbidResolver: null,
-                    artistResolver: null,
-                    persistSettingsCallback: null,
-                    sanitizer: sanitizer,
-                    schemaValidator: schemaValidator,
-                    providerInvoker: providerInvoker,
-                    safetyGates: safetyGates,
-                    topUpPlanner: topUpPlanner,
-                    pipeline: null,
-                    coordinator: null,
-                    promptBuilder: promptBuilder,
-                    styleCatalog: styleCatalog);
-=======
                 disposable.Dispose();
->>>>>>> d14f9aa9
             }
         }
 
