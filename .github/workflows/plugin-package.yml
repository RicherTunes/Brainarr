name: 📦 Plugin Package

on:
  push:
    branches: [main]
    paths:
      - 'Brainarr.Plugin/**'
      - 'plugin.json'
      - 'manifest.json'
  workflow_dispatch:

permissions:
  contents: write  # Required for creating releases

jobs:
  package:
    name: Build Plugin Package
    runs-on: ubuntu-latest
    timeout-minutes: 45
    concurrency:
      group: ${{ github.workflow }}-${{ github.ref }}
      cancel-in-progress: true

    steps:
    - name: Checkout
      uses: actions/checkout@v4
      with:
        fetch-depth: 0
        submodules: recursive
        token: ${{ secrets.SUBMODULES_TOKEN || github.token }}

    - name: Force PAT for submodules
      shell: bash
      env:
        SUBMODULES_TOKEN: ${{ secrets.SUBMODULES_TOKEN }}
      run: |
        if [ -n "${SUBMODULES_TOKEN}" ]; then
          git config --global url."https://x-access-token:${SUBMODULES_TOKEN}@github.com/".insteadOf "https://github.com/"
        fi

    - name: Setup .NET
      uses: actions/setup-dotnet@v4
      with:
        dotnet-version: '6.0.x'

    - name: Patch submodule NuGet mapping (TagLibSharp-Lidarr)
      shell: bash
      run: |
        set -euo pipefail
        CFG="ext/lidarr.plugin.common/NuGet.config"
        if [ -f "$CFG" ]; then
          echo "Patching $CFG to include TagLibSharp-Lidarr mapping..."
          grep -q 'TagLibSharp-Lidarr' "$CFG" || \
            sed -i '/<packageSource key="lidarr-taglib">/a \\      <package pattern="TagLibSharp-Lidarr*" />' "$CFG"
          echo "Done."
        else
          echo "No submodule NuGet.config found at $CFG"
        fi

    - name: Read pinned plugins digest (if available)
      id: digest
      shell: bash
      run: |
        if [ -f .github/lidarr_digest.txt ]; then
          DIG=$(cat .github/lidarr_digest.txt | tr -d '\n')
          if [[ "$DIG" == sha256:* ]]; then
            echo "LIDARR_DOCKER_DIGEST=$DIG" >> "$GITHUB_ENV"
            echo "Using pinned digest: $DIG"
          fi
        fi

    - name: Extract Lidarr Assemblies
      shell: bash
      run: |
        timeout 15m bash scripts/extract-lidarr-assemblies.sh --mode full --no-tar-fallback --output-dir ext/Lidarr-docker/_output/net6.0
        echo "Extracted assemblies (sample):"
        ls -1 ext/Lidarr-docker/_output/net6.0 | sed -n '1,40p'
        if [ ! -f ext/Lidarr-docker/_output/net6.0/NLog.dll ]; then
          echo "ERROR: NLog.dll missing from extracted assemblies; plugin may bind to wrong NLog version." >&2
          exit 1
        fi

<<<<<<< HEAD
    - name: Verify assemblies and export LIDARR_PATH
=======
    - name: Assemblies sanity check (script)
      shell: bash
      run: |
        bash scripts/ci/check-assemblies.sh ext/Lidarr-docker/_output/net6.0 --expect-tag "ghcr.io/hotio/lidarr:pr-plugins-2.14.2.4786"

    - name: Sanity check assemblies manifest
>>>>>>> a1b8a77b
      shell: bash
      run: |
        set -euo pipefail
        bash scripts/ci/check-assemblies.sh --output-dir ext/Lidarr-docker/_output/net6.0

    - name: Build Plugin
      shell: bash
      run: |
        dotnet restore Brainarr.Plugin/Brainarr.Plugin.csproj
        # serialize build to avoid GenerateDepsFile file locks in nested projects
        dotnet build Brainarr.Plugin/Brainarr.Plugin.csproj \
          --configuration Release \
          --no-restore \
          -p:LidarrPath="${{ env.LIDARR_PATH }}" \
          -m:1

    - name: Create Plugin Package
      shell: bash
      run: |
        # Create package staging directory with files at the root for direct deployment
        mkdir -p package

        # Copy plugin files into the package root so Lidarr sees them without an extra subfolder
        cp Brainarr.Plugin/bin/Lidarr.Plugin.Brainarr.dll package/
        cp plugin.json package/
        cp manifest.json package/
        cp .lidarr.plugin package/

        # Create latest.zip for direct download (files live at the package root)
        cd package
        zip -r ../Brainarr-latest.zip .
        cd ..

    - name: Upload Package Artifact
      uses: actions/upload-artifact@v4
      with:
        name: brainarr-latest
        path: |
          Brainarr-latest.zip
          package/
        retention-days: 7

  smoke:
    name: Plugin Smoke (Container Mount)
    runs-on: ubuntu-latest
    needs: package
    timeout-minutes: 30
    concurrency:
      group: ${{ github.workflow }}-${{ github.ref }}
      cancel-in-progress: true
    steps:
    - name: Checkout
      uses: actions/checkout@v4
      with:
        fetch-depth: 0
        submodules: recursive
        token: ${{ secrets.SUBMODULES_TOKEN || github.token }}

    - name: Force PAT for submodules
      shell: bash
      env:
        SUBMODULES_TOKEN: ${{ secrets.SUBMODULES_TOKEN }}
      run: |
        if [ -n "${SUBMODULES_TOKEN}" ]; then
          git config --global url."https://x-access-token:${SUBMODULES_TOKEN}@github.com/".insteadOf "https://github.com/"
        fi

    - name: Download packaged artifact
      uses: actions/download-artifact@v4
      with:
        name: brainarr-latest
        path: plugin-dist

    - name: List artifact
      shell: bash
      run: |
        ls -la plugin-dist
        ls -la plugin-dist/package || true

    - name: Start Lidarr with plugin mounted
      shell: bash
      run: |
        set -e
        docker pull ghcr.io/hotio/lidarr:pr-plugins-2.14.2.4786
        docker run -d --name lidarr-smoke \
          -p 8686:8686 \
          -v "${{ github.workspace }}/plugin-dist/package:/config/plugins/RicherTunes/Brainarr:ro" \
          -e PUID=1000 -e PGID=1000 \
          ghcr.io/hotio/lidarr:pr-plugins-2.14.2.4786
        # Give it a moment to boot
        sleep 10
        echo "Container running: $(docker ps --filter name=lidarr-smoke --format '{{.Names}}')"

    - name: Verify plugin files are visible in container
      shell: bash
      run: |
        set -e
        docker exec lidarr-smoke ls -la /config/plugins/RicherTunes/Brainarr
        docker exec lidarr-smoke test -f /config/plugins/RicherTunes/Brainarr/Lidarr.Plugin.Brainarr.dll
        docker exec lidarr-smoke test -f /config/plugins/RicherTunes/Brainarr/plugin.json

    - name: Check discovery logs (best-effort)
      continue-on-error: true
      shell: bash
      run: |
        echo "Inspecting Lidarr logs for plugin discovery hints..."
        docker logs lidarr-smoke 2>&1 | rg -i "plugin|brainarr|import list" || echo "No explicit plugin discovery messages found"

    - name: Fetch API key from config and assert plugin via API
      continue-on-error: true
      shell: bash
      run: |
        set -e
        APIKEY=$(docker exec lidarr-smoke sh -lc "sed -n 's:.*<ApiKey>\\(.*\\)</ApiKey>.*:\\1:p' /config/config.xml")
        echo "Using API key: ${APIKEY:0:4}..."
        # wait for API to be ready and plugin to register
        for i in $(seq 1 30); do
          if curl -sS -H "X-Api-Key: $APIKEY" http://localhost:8686/api/v1/system/status >/dev/null 2>&1; then
            if curl -sS -H "X-Api-Key: $APIKEY" http://localhost:8686/api/v1/system/plugins | grep -qi Brainarr; then
              echo "Brainarr plugin detected via API"
              exit 0
            fi
          fi
          sleep 2
        done
        echo "Brainarr plugin not detected from Lidarr API after waiting" >&2
        exit 0

    - name: Assert Import List schema presence
      shell: bash
      run: |
        set -e
        APIKEY=$(docker exec lidarr-smoke sh -lc "sed -n 's:.*<ApiKey>\\(.*\\)</ApiKey>.*:\\1:p' /config/config.xml")
        echo "Checking Import List schema for Brainarr..."
        curl -sS -H "X-Api-Key: $APIKEY" http://localhost:8686/api/v1/importlist/schema | rg -i "Brainarr|AI Music Discovery"

    - name: Best-effort list fetch and log
      continue-on-error: true
      shell: bash
      run: |
        APIKEY=$(docker exec lidarr-smoke sh -lc "sed -n 's:.*<ApiKey>\\(.*\\)</ApiKey>.*:\\1:p' /config/config.xml")
        echo "Fetching current Import Lists (best-effort)"
        curl -sS -H "X-Api-Key: $APIKEY" http://localhost:8686/api/v1/importlist | head -c 4096 || true

    - name: Cleanup
      if: always()
      shell: bash
      run: |
        docker logs lidarr-smoke || true
        docker rm -f lidarr-smoke || true

    - name: Update Latest Pre-Release
      if: github.ref == 'refs/heads/main'
      uses: softprops/action-gh-release@v2
      with:
        tag_name: latest
        name: "Latest Development Build"
        prerelease: true
        body: |
          ## 🔄 Latest Development Build

          This is an automated build from the main branch.
          For stable releases, see the [releases page](https://github.com/${{ github.repository }}/releases).

          ### Installation

          **Via Lidarr UI:**
          1. Go to System → Plugins
          2. Enter: `https://github.com/${{ github.repository }}`
          3. Click Install

          **Manual Installation:**
          Download and extract to your plugins folder.
        files: |
          Brainarr-latest.zip<|MERGE_RESOLUTION|>--- conflicted
+++ resolved
@@ -80,20 +80,22 @@
           exit 1
         fi
 
-<<<<<<< HEAD
-    - name: Verify assemblies and export LIDARR_PATH
-=======
     - name: Assemblies sanity check (script)
       shell: bash
       run: |
         bash scripts/ci/check-assemblies.sh ext/Lidarr-docker/_output/net6.0 --expect-tag "ghcr.io/hotio/lidarr:pr-plugins-2.14.2.4786"
 
     - name: Sanity check assemblies manifest
->>>>>>> a1b8a77b
       shell: bash
       run: |
         set -euo pipefail
-        bash scripts/ci/check-assemblies.sh --output-dir ext/Lidarr-docker/_output/net6.0
+        MAN=ext/Lidarr-docker/_output/net6.0/MANIFEST.txt
+        test -f "$MAN" || { echo "Missing MANIFEST.txt" >&2; exit 1; }
+        echo "=== Assemblies MANIFEST (package) ==="; sed -n '1,80p' "$MAN"
+        if grep -q '^Fallback:\s*tarball' "$MAN"; then
+          echo "Assemblies came from tarball fallback; expected Docker (plugins branch)." >&2
+          exit 1
+        fi
 
     - name: Build Plugin
       shell: bash
@@ -103,7 +105,7 @@
         dotnet build Brainarr.Plugin/Brainarr.Plugin.csproj \
           --configuration Release \
           --no-restore \
-          -p:LidarrPath="${{ env.LIDARR_PATH }}" \
+          -p:LidarrPath="${{ github.workspace }}/ext/Lidarr-docker/_output/net6.0" \
           -m:1
 
     - name: Create Plugin Package
