name: CI/CD Pipeline

on:
  push:
    branches: [ main, develop ]
  pull_request:
    branches: [ main ]
  release:
    types: [ published ]

jobs:
  test:
    name: Test & Build
    runs-on: ${{ matrix.os }}
    strategy:
      matrix:
        os: [ubuntu-latest]
        dotnet-version: ['6.0.x']
        
    steps:
    - name: Checkout
      uses: actions/checkout@v4
      with:
        submodules: true
      
    - name: Setup .NET
      uses: actions/setup-dotnet@v4
      with:
        dotnet-version: ${{ matrix.dotnet-version }}
        
    - name: Setup Node.js
      uses: actions/setup-node@v4
      with:
        node-version: '20'
        
    - name: Cache NuGet packages
      uses: actions/cache@v4
      with:
        path: ~/.nuget/packages
        key: ${{ runner.os }}-nuget-${{ hashFiles('**/*.csproj') }}
        restore-keys: |
          ${{ runner.os }}-nuget-
          
    - name: Cache Lidarr build
      uses: actions/cache@v4
      with:
        path: ext/Lidarr/_output
        key: ${{ runner.os }}-lidarr-${{ hashFiles('ext/Lidarr/**') }}
        restore-keys: |
          ${{ runner.os }}-lidarr-
          
    - name: Build Lidarr from source
      run: |
        cd ext/Lidarr
        yarn install
        ./build.sh --backend
        cd ../..
      shell: bash
      
    - name: Set Lidarr Path
<<<<<<< HEAD
      run: echo "LIDARR_PATH=${{ github.workspace }}/ext/Lidarr/_output/net6.0" >> $GITHUB_ENV
      shell: bash
        
=======
      run: |
        if [ "${{ runner.os }}" == "Linux" ]; then
          echo "LIDARR_PATH=${{ github.workspace }}/ext/Lidarr/_output/net6.0/linux-x64" >> $GITHUB_ENV
        elif [ "${{ runner.os }}" == "Windows" ]; then
          echo "LIDARR_PATH=${{ github.workspace }}/ext/Lidarr/_output/net6.0/win-x64" >> $GITHUB_ENV
        else
          echo "LIDARR_PATH=${{ github.workspace }}/ext/Lidarr/_output/net6.0/osx-x64" >> $GITHUB_ENV
        fi
      shell: bash
          
>>>>>>> d0070604
    - name: Restore dependencies
      run: dotnet restore
      
    - name: Build
      run: dotnet build --no-restore --configuration Release
      
    - name: Test
      run: dotnet test --no-build --configuration Release --verbosity normal --collect:"XPlat Code Coverage"
      
    - name: Upload test results
      uses: actions/upload-artifact@v4
      if: always()
      with:
        name: test-results-${{ matrix.os }}-${{ matrix.dotnet-version }}
        path: TestResults/
        
    - name: Upload coverage reports
      uses: codecov/codecov-action@v4
      if: matrix.os == 'ubuntu-latest' && matrix.dotnet-version == '6.0.x'
      with:
        file: TestResults/*/coverage.cobertura.xml
        flags: unittests
        name: codecov-umbrella
        token: ${{ secrets.CODECOV_TOKEN }}

  build-plugin:
    name: Build Plugin Release
    runs-on: ubuntu-latest
    needs: test
    if: github.event_name == 'release'
    
    steps:
    - name: Checkout
      uses: actions/checkout@v4
      with:
        submodules: true
      
    - name: Setup .NET
      uses: actions/setup-dotnet@v4
      with:
        dotnet-version: '6.0.x'
        
    - name: Setup Node.js
      uses: actions/setup-node@v4
      with:
        node-version: '20'
        
    - name: Build Lidarr from source
      run: |
        cd ext/Lidarr
        yarn install
        ./build.sh --backend
        cd ../..
      shell: bash
      
    - name: Set Lidarr Path
<<<<<<< HEAD
      run: echo "LIDARR_PATH=${{ github.workspace }}/ext/Lidarr/_output/net6.0" >> $GITHUB_ENV
=======
      run: |
        if [ "${{ runner.os }}" == "Linux" ]; then
          echo "LIDARR_PATH=${{ github.workspace }}/ext/Lidarr/_output/net6.0/linux-x64" >> $GITHUB_ENV
        elif [ "${{ runner.os }}" == "Windows" ]; then
          echo "LIDARR_PATH=${{ github.workspace }}/ext/Lidarr/_output/net6.0/win-x64" >> $GITHUB_ENV
        else
          echo "LIDARR_PATH=${{ github.workspace }}/ext/Lidarr/_output/net6.0/osx-x64" >> $GITHUB_ENV
        fi
>>>>>>> d0070604
      shell: bash
        
    - name: Build Plugin
      run: |
        dotnet restore Brainarr.Plugin/
        dotnet build Brainarr.Plugin/ --configuration Release --no-restore
        
    - name: Package Plugin
      run: |
        mkdir -p release
        cp Brainarr.Plugin/bin/Release/net6.0/Brainarr.Plugin.dll release/
        cp plugin.json release/
        cp README.md release/
        cp LICENSE release/
        cd release
        zip -r ../Brainarr-${{ github.event.release.tag_name }}.zip .
        
    - name: Upload Release Asset
      uses: actions/upload-release-asset@v1
      env:
        GITHUB_TOKEN: ${{ secrets.GITHUB_TOKEN }}
      with:
        upload_url: ${{ github.event.release.upload_url }}
        asset_path: ./Brainarr-${{ github.event.release.tag_name }}.zip
        asset_name: Brainarr-${{ github.event.release.tag_name }}.zip
        asset_content_type: application/zip

  security-scan:
    name: Security Scan
    runs-on: ubuntu-latest
    
    steps:
    - name: Checkout
      uses: actions/checkout@v4
      with:
        submodules: true
      
    - name: Run CodeQL Analysis
      uses: github/codeql-action/init@v3
      with:
        languages: csharp
        
    - name: Setup .NET
      uses: actions/setup-dotnet@v4
      with:
        dotnet-version: '6.0.x'
        
    - name: Setup Node.js
      uses: actions/setup-node@v4
      with:
        node-version: '20'
        
    - name: Build Lidarr from source
      run: |
        cd ext/Lidarr
        yarn install
        ./build.sh --backend
        cd ../..
      shell: bash
      
    - name: Set Lidarr Path
<<<<<<< HEAD
      run: echo "LIDARR_PATH=${{ github.workspace }}/ext/Lidarr/_output/net6.0" >> $GITHUB_ENV
=======
      run: |
        if [ "${{ runner.os }}" == "Linux" ]; then
          echo "LIDARR_PATH=${{ github.workspace }}/ext/Lidarr/_output/net6.0/linux-x64" >> $GITHUB_ENV
        elif [ "${{ runner.os }}" == "Windows" ]; then
          echo "LIDARR_PATH=${{ github.workspace }}/ext/Lidarr/_output/net6.0/win-x64" >> $GITHUB_ENV
        else
          echo "LIDARR_PATH=${{ github.workspace }}/ext/Lidarr/_output/net6.0/osx-x64" >> $GITHUB_ENV
        fi
>>>>>>> d0070604
      shell: bash
        
    - name: Build for Analysis
      run: |
        dotnet restore
        dotnet build --configuration Release
        
    - name: Perform CodeQL Analysis
      uses: github/codeql-action/analyze@v3<|MERGE_RESOLUTION|>--- conflicted
+++ resolved
@@ -58,11 +58,6 @@
       shell: bash
       
     - name: Set Lidarr Path
-<<<<<<< HEAD
-      run: echo "LIDARR_PATH=${{ github.workspace }}/ext/Lidarr/_output/net6.0" >> $GITHUB_ENV
-      shell: bash
-        
-=======
       run: |
         if [ "${{ runner.os }}" == "Linux" ]; then
           echo "LIDARR_PATH=${{ github.workspace }}/ext/Lidarr/_output/net6.0/linux-x64" >> $GITHUB_ENV
@@ -73,7 +68,6 @@
         fi
       shell: bash
           
->>>>>>> d0070604
     - name: Restore dependencies
       run: dotnet restore
       
@@ -130,9 +124,6 @@
       shell: bash
       
     - name: Set Lidarr Path
-<<<<<<< HEAD
-      run: echo "LIDARR_PATH=${{ github.workspace }}/ext/Lidarr/_output/net6.0" >> $GITHUB_ENV
-=======
       run: |
         if [ "${{ runner.os }}" == "Linux" ]; then
           echo "LIDARR_PATH=${{ github.workspace }}/ext/Lidarr/_output/net6.0/linux-x64" >> $GITHUB_ENV
@@ -141,7 +132,6 @@
         else
           echo "LIDARR_PATH=${{ github.workspace }}/ext/Lidarr/_output/net6.0/osx-x64" >> $GITHUB_ENV
         fi
->>>>>>> d0070604
       shell: bash
         
     - name: Build Plugin
@@ -203,9 +193,6 @@
       shell: bash
       
     - name: Set Lidarr Path
-<<<<<<< HEAD
-      run: echo "LIDARR_PATH=${{ github.workspace }}/ext/Lidarr/_output/net6.0" >> $GITHUB_ENV
-=======
       run: |
         if [ "${{ runner.os }}" == "Linux" ]; then
           echo "LIDARR_PATH=${{ github.workspace }}/ext/Lidarr/_output/net6.0/linux-x64" >> $GITHUB_ENV
@@ -214,7 +201,6 @@
         else
           echo "LIDARR_PATH=${{ github.workspace }}/ext/Lidarr/_output/net6.0/osx-x64" >> $GITHUB_ENV
         fi
->>>>>>> d0070604
       shell: bash
         
     - name: Build for Analysis
