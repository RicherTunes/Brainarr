name: Test and Coverage

on:
  push:
    branches: [ main ]
  pull_request:
    branches: [ main ]
  workflow_dispatch:

env:
  LIDARR_DOCKER_VERSION: pr-plugins-2.14.2.4786

jobs:
  test:
    runs-on: ubuntu-latest
    timeout-minutes: 45
    steps:
      - uses: actions/checkout@v4
        with:
          fetch-depth: 0
          submodules: recursive
          token: ${{ secrets.SUBMODULES_TOKEN || github.token }}

      - name: Patch submodule NuGet mapping (TagLibSharp-Lidarr)
        shell: bash
        run: |
          set -euo pipefail
          CFG="ext/lidarr.plugin.common/NuGet.config"
          if [ -f "$CFG" ]; then
            grep -q 'TagLibSharp-Lidarr' "$CFG" || \
              sed -i '/<packageSource key="lidarr-taglib">/a \      <package pattern="TagLibSharp-Lidarr*" />' "$CFG"
          fi

      - name: Setup .NET 6
        uses: actions/setup-dotnet@v4
        with:
          dotnet-version: '6.0.x'

      - name: Setup .NET 8
        uses: actions/setup-dotnet@v4
        with:
          dotnet-version: '8.0.x'

      - name: Read pinned plugins digest (if available)
        id: digest
        shell: bash
        run: |
          if [ -f .github/lidarr_digest.txt ]; then
            DIG=$(grep -v '^\s*#' .github/lidarr_digest.txt | head -1 | cut -d'#' -f1 | tr -d '[:space:]')
            if [[ "$DIG" == sha256:* ]]; then
              echo "LIDARR_DOCKER_DIGEST=$DIG" >> "$GITHUB_ENV"
              echo "Using pinned digest: $DIG"
            fi
          fi

      - name: Extract Lidarr assemblies (plugins Docker)
        shell: bash
        run: |
          set -euo pipefail
          timeout 12m bash scripts/extract-lidarr-assemblies.sh --mode full --no-tar-fallback --output-dir ext/Lidarr-docker/_output/net6.0

      - name: Sanity check assemblies manifest
        shell: bash
        run: |
          set -euo pipefail
          MAN=ext/Lidarr-docker/_output/net6.0/MANIFEST.txt
          test -f "$MAN" || { echo "Missing MANIFEST.txt" >&2; exit 1; }
          echo "=== Assemblies MANIFEST (test-and-coverage) ==="; sed -n '1,80p' "$MAN"
          EXPECT_TAG="ghcr.io/hotio/lidarr:${LIDARR_DOCKER_VERSION}"
          if [ "${{ github.event_name }}" = "pull_request" ]; then
            echo "PR build detected; skipping strict manifest checks"
          else
            if grep -q '^Fallback:\s*tarball' "$MAN"; then
              echo "Assemblies came from tarball fallback; expected Docker (plugins branch)." >&2
              exit 1
            fi
            if [ -n "${LIDARR_DOCKER_DIGEST:-}" ]; then
              grep -q "^DockerDigestEnv: ${LIDARR_DOCKER_DIGEST}\b" "$MAN" || { echo "Manifest digest mismatch" >&2; exit 1; }
            else
              grep -q "^DockerTag: ${EXPECT_TAG}\b" "$MAN" || { echo "Manifest tag mismatch" >&2; exit 1; }
            fi
          fi

      - name: Verify assemblies present
        shell: bash
        run: |
          set -euo pipefail
          test -f ext/Lidarr-docker/_output/net6.0/Lidarr.Core.dll || { echo "Missing Lidarr.Core.dll in assemblies"; exit 1; }
          if ! compgen -G "ext/Lidarr-docker/_output/net6.0/Lidarr.*.dll" > /dev/null; then
            echo "Missing Lidarr.*.dll assemblies; ensure full /app/bin is extracted from the plugins Docker image"
            exit 1
          fi
          ls -la ext/Lidarr-docker/_output/net6.0/

      - name: Set LIDARR_PATH
        shell: bash
        run: echo "LIDARR_PATH=${{ github.workspace }}/ext/Lidarr-docker/_output/net6.0" >> $GITHUB_ENV

      - name: Restore
        shell: bash
        run: dotnet restore Brainarr.sln

      - name: Build
        shell: bash
        run: dotnet build Brainarr.sln --no-restore --configuration Release -p:LidarrPath="${{ env.LIDARR_PATH }}" -m:1

      - name: Pre-test cleanup (kill stale hosts)
        shell: bash
        run: |
          set -euo pipefail
          pkill -f -x testhost || true
          pkill -f -x vstest.console || true
          rm -rf Brainarr.Tests/bin Brainarr.Tests/obj || true

      - name: Run unit tests with coverage (fast)
        shell: bash
        run: |
          mkdir -p TestResults
          timeout 25m dotnet test Brainarr.Tests/Brainarr.Tests.csproj \
            --configuration Release \
            --verbosity normal \
            --collect "XPlat Code Coverage" \
            --logger "trx;LogFileName=test-results.trx" \
            --logger "console;verbosity=detailed" \
            --diag TestResults/unit-vstest.log \
            --results-directory TestResults/ \
            --settings Brainarr.Tests/test.fast.runsettings \
            --filter "(Category=Unit|TestCategory=Unit)&TestCategory!=Performance&TestCategory!=Stress&Category!=Performance&Category!=Stress" \
            --blame-hang --blame-hang-timeout 120s

      - name: Enforce coverage threshold (31% lines)
        continue-on-error: true
        shell: bash
        run: |
          set -euo pipefail
          COV=$(ls -1t TestResults/**/coverage.cobertura.xml | head -1)
          [ -f "$COV" ] || { echo "Coverage file not found"; exit 1; }
          RATE=$(grep -m1 -oE 'line-rate=\"([0-9.]+)\"' "$COV" | sed -E 's/.*\"([0-9.]+)\".*/\1/')
          RATE=${RATE:-0}
          PCT=$(awk "BEGIN { printf \"%.2f\", $RATE * 100 }")
          echo "Line coverage: ${PCT}%"
          awk "BEGIN { if ($RATE >= 0.31) exit 0; else exit 1 }"

      - name: Upload coverage XML
        uses: actions/upload-artifact@v4
        with:
          name: coverage-xml
          path: TestResults/**/coverage.cobertura.xml

      - name: List TestResults before upload (unit)
        if: ${{ always() }}
        shell: bash
        run: |
          echo "PWD=$(pwd)"
          echo "Listing TestResults contents (up to depth 3)"
          find TestResults -maxdepth 3 -type f -print || true
          mkdir -p TestResults
          touch TestResults/.keep

      - name: Upload Linux unit results
        if: ${{ always() }}
        uses: actions/upload-artifact@v4
        with:
          name: linux-unit-results
          path: |
            TestResults/**
          if-no-files-found: warn

      - name: Run provider-contract tests (OpenAI)
        shell: bash
        run: |
          echo "Running provider-contract tests (OpenAI) with timeout protection..."
          mkdir -p TestResults/ProviderContract
          timeout 15m dotnet test tests/Brainarr.Providers.OpenAI.Tests/Brainarr.Providers.OpenAI.Tests.csproj --configuration Release \
            --verbosity normal \
            --filter "scope=provider-contract" \
            --logger "trx;LogFileName=provider-contract.trx" \
            --logger "console;verbosity=detailed" \
            --blame-crash \
            --diag TestResults/ProviderContract/vstest.log \
            --results-directory TestResults/ProviderContract/

      - name: Upload provider-contract results
        if: ${{ always() }}
        uses: actions/upload-artifact@v4
        with:
          name: provider-contract-results
          path: TestResults/ProviderContract/**
          if-no-files-found: warn

      - name: Final status gate (Linux)
        shell: bash
        run: |
          set -euo pipefail
          COV=$(ls -1t TestResults/**/coverage.cobertura.xml | head -1)
          if [ ! -f "$COV" ]; then
            echo "Coverage XML missing at gate" >&2
            exit 1
          fi
          RATE=$(grep -m1 -oE 'line-rate=\"([0-9.]+)\"' "$COV" | sed -E 's/.*\"([0-9.]+)\".*/\1/')
          RATE=${RATE:-0}
          PCT=$(awk "BEGIN { printf \"%.2f\", $RATE * 100 }")
          echo "Final gate coverage: ${PCT}%"
          awk "BEGIN { if ($RATE >= 0.31) exit 0; else exit 1 }"

  test-windows:
    name: Test (Windows)
    runs-on: windows-latest
    timeout-minutes: 60
    steps:
      - uses: actions/checkout@v4
        with:
          fetch-depth: 0
          submodules: recursive
          token: ${{ secrets.SUBMODULES_TOKEN || github.token }}

      - name: Setup .NET 6
        uses: actions/setup-dotnet@v4
        with:
          dotnet-version: '6.0.x'

      - name: Setup .NET 8
        uses: actions/setup-dotnet@v4
        with:
          dotnet-version: '8.0.x'

      - name: Extract Lidarr assemblies (tarball fallback OK)
        shell: bash
        run: |
          set -euo pipefail
          bash scripts/extract-lidarr-assemblies.sh --mode full --output-dir ext/Lidarr-docker/_output/net6.0

      - name: Patch submodule NuGet mapping (TagLibSharp-Lidarr)
        shell: pwsh
        run: |
          $cfg = "ext/lidarr.plugin.common/NuGet.config"
          if (Test-Path $cfg) {
            [xml]$xml = Get-Content $cfg -Raw
            $psm = $xml.configuration.packageSourceMapping
            if ($psm -eq $null) { $psm = $xml.CreateElement('packageSourceMapping'); [void]$xml.configuration.AppendChild($psm) }
            $ps = $null; foreach ($node in $psm.SelectNodes('packageSource')) { if ($node.GetAttribute('key') -eq 'lidarr-taglib') { $ps = $node; break } }
            if ($ps -eq $null) { $ps = $xml.CreateElement('packageSource'); $ps.SetAttribute('key','lidarr-taglib'); [void]$psm.AppendChild($ps) }
            $needs = $true; foreach ($pkg in $ps.SelectNodes('package')) { if ($pkg.GetAttribute('pattern') -like 'TagLibSharp-Lidarr*') { $needs = $false; break } }
            if ($needs) { $pkg = $xml.CreateElement('package'); $pkg.SetAttribute('pattern','TagLibSharp-Lidarr*'); [void]$ps.AppendChild($pkg) }
            $xml.Save($cfg)
          }

      - name: Set LIDARR_PATH
        shell: pwsh
        run: |
          echo "LIDARR_PATH=${{ github.workspace }}/ext/Lidarr-docker/_output/net6.0" >> $env:GITHUB_ENV

      - name: Build plugin (Release)
        shell: pwsh
        run: dotnet build Brainarr.Plugin/Brainarr.Plugin.csproj -c Release -p:LidarrPath="$env:LIDARR_PATH" -m:1

      - name: Pre-test cleanup (kill stale hosts)
        shell: pwsh
        run: |
          Get-Process testhost -ErrorAction SilentlyContinue | Stop-Process -Force -ErrorAction SilentlyContinue
          Get-Process vstest.console -ErrorAction SilentlyContinue | Stop-Process -Force -ErrorAction SilentlyContinue

      - name: Run tests (Windows unit-only)
        shell: pwsh
        run: |
          New-Item -ItemType Directory -Force -Path TestResults/WinUnit | Out-Null
          dotnet test Brainarr.Tests/Brainarr.Tests.csproj -c Release `
            --logger "trx;LogFileName=winunit.trx" `
            --results-directory TestResults/WinUnit `
            --settings Brainarr.Tests/test.fast.runsettings `
            --filter "(Category=Unit|TestCategory=Unit)&TestCategory!=Performance&TestCategory!=Stress&Category!=Performance&Category!=Stress"

      - name: Upload Windows unit results
        if: ${{ always() }}
        uses: actions/upload-artifact@v4
        with:
          name: windows-unit-results
          path: TestResults/WinUnit/**
<<<<<<< HEAD
          if-no-files-found: warn
=======
          if-no-files-found: warn
>>>>>>> 6986b23d
<|MERGE_RESOLUTION|>--- conflicted
+++ resolved
@@ -276,8 +276,4 @@
         with:
           name: windows-unit-results
           path: TestResults/WinUnit/**
-<<<<<<< HEAD
-          if-no-files-found: warn
-=======
-          if-no-files-found: warn
->>>>>>> 6986b23d
+          if-no-files-found: warn