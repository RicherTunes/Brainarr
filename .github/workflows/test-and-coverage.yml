name: Test and Coverage

on:
  push:
    branches: [ main ]
  pull_request:
    branches: [ main ]
  workflow_dispatch:

env:
  LIDARR_DOCKER_VERSION: pr-plugins-2.14.2.4786

jobs:
  test:
    runs-on: ubuntu-latest
    timeout-minutes: 45
    steps:
      - uses: actions/checkout@v4
        with:
          fetch-depth: 0
          submodules: recursive
          token: ${{ secrets.SUBMODULES_TOKEN || github.token }}

      - name: Patch submodule NuGet mapping (TagLibSharp-Lidarr)
        shell: bash
        run: |
          set -euo pipefail
          CFG="ext/lidarr.plugin.common/NuGet.config"
          if [ -f "$CFG" ]; then
            grep -q 'TagLibSharp-Lidarr' "$CFG" || \
              sed -i '/<packageSource key="lidarr-taglib">/a \      <package pattern="TagLibSharp-Lidarr*" />' "$CFG"
          fi

      - name: Setup .NET 6
        uses: actions/setup-dotnet@v4
        with:
          dotnet-version: '6.0.x'

<<<<<<< HEAD
      - name: Setup .NET 8
        uses: actions/setup-dotnet@v4
        with:
          dotnet-version: '8.0.x'

=======
>>>>>>> 980bc495
      - name: Read pinned plugins digest (if available)
        id: digest
        shell: bash
        run: |
          if [ -f .github/lidarr_digest.txt ]; then
            DIG=$(grep -v '^\s*#' .github/lidarr_digest.txt | head -1 | cut -d'#' -f1 | tr -d '[:space:]')
            if [[ "$DIG" == sha256:* ]]; then
              echo "LIDARR_DOCKER_DIGEST=$DIG" >> "$GITHUB_ENV"
              echo "Using pinned digest: $DIG"
            fi
          fi

      - name: Extract Lidarr assemblies (plugins Docker)
        shell: bash
        run: |
          set -euo pipefail
          timeout 12m bash scripts/extract-lidarr-assemblies.sh --mode full --no-tar-fallback --output-dir ext/Lidarr-docker/_output/net6.0

      - name: Sanity check assemblies manifest
        shell: bash
        run: |
          set -euo pipefail
          MAN=ext/Lidarr-docker/_output/net6.0/MANIFEST.txt
          test -f "$MAN" || { echo "Missing MANIFEST.txt" >&2; exit 1; }
          echo "=== Assemblies MANIFEST (test-and-coverage) ==="; sed -n '1,80p' "$MAN"
          EXPECT_TAG="ghcr.io/hotio/lidarr:${LIDARR_DOCKER_VERSION}"
          if [ "${{ github.event_name }}" = "pull_request" ]; then
            echo "PR build detected; skipping strict manifest checks"
          else
            if grep -q '^Fallback:\s*tarball' "$MAN"; then
              echo "Assemblies came from tarball fallback; expected Docker (plugins branch)." >&2
              exit 1
            fi
            if [ -n "${LIDARR_DOCKER_DIGEST:-}" ]; then
              grep -q "^DockerDigestEnv: ${LIDARR_DOCKER_DIGEST}\b" "$MAN" || { echo "Manifest digest mismatch" >&2; exit 1; }
            else
              grep -q "^DockerTag: ${EXPECT_TAG}\b" "$MAN" || { echo "Manifest tag mismatch" >&2; exit 1; }
            fi
          fi

      - name: Verify assemblies present
        shell: bash
        run: |
          set -euo pipefail
          test -f ext/Lidarr-docker/_output/net6.0/Lidarr.Core.dll || { echo "Missing Lidarr.Core.dll in assemblies"; exit 1; }
          # NLog.dll may not be included in minimal extraction; it's not required for compile/tests
          if ! compgen -G "ext/Lidarr-docker/_output/net6.0/Lidarr.*.dll" > /dev/null; then
            echo "Missing Lidarr.*.dll assemblies; ensure full /app/bin is extracted from the plugins Docker image"
            exit 1
          fi
          ls -la ext/Lidarr-docker/_output/net6.0/

      - name: Set LIDARR_PATH
        shell: bash
        run: echo "LIDARR_PATH=${{ github.workspace }}/ext/Lidarr-docker/_output/net6.0" >> $GITHUB_ENV

      - name: Restore
        shell: bash
        run: dotnet restore Brainarr.sln

      - name: Build
        shell: bash
        run: dotnet build Brainarr.sln --no-restore --configuration Release -p:LidarrPath="${{ env.LIDARR_PATH }}" -m:1

      - name: Pre-test cleanup (kill stale hosts)
        shell: bash
        run: |
          set -euo pipefail
          pkill -f -x testhost || true
          pkill -f -x vstest.console || true
          rm -rf Brainarr.Tests/bin Brainarr.Tests/obj || true

      - name: Run unit tests with coverage (fast)
        shell: bash
        run: |
          mkdir -p TestResults
          # Limit to core unit test project to avoid loading provider-contract test assemblies in this fast pass
          # Build is required because we removed bin/obj in the cleanup step above
<<<<<<< HEAD
          timeout 25m dotnet test Brainarr.Tests/Brainarr.Tests.csproj \
            --configuration Release \
            --verbosity normal \
            --collect "XPlat Code Coverage" \
            --logger "trx;LogFileName=test-results.trx" \
            --logger "console;verbosity=detailed" \
            --diag TestResults/unit-vstest.log \
            --results-directory TestResults/ \
            --settings Brainarr.Tests/test.fast.runsettings \
            --filter "(Category=Unit|TestCategory=Unit)&TestCategory!=Performance&TestCategory!=Stress&Category!=Performance&Category!=Stress" \
            --blame-hang --blame-hang-timeout 120s
=======
          export DOTNET_ROLL_FORWARD=Disable
          export DOTNET_MULTILEVEL_LOOKUP=0
          timeout 25m "$DOTNET_ROOT/dotnet" test Brainarr.Tests/Brainarr.Tests.csproj --configuration Release --verbosity normal --collect "XPlat Code Coverage" --logger "trx;LogFileName=test-results.trx" --results-directory TestResults/ --settings Brainarr.Tests/test.fast.runsettings --filter "(Category=Unit|TestCategory=Unit)&TestCategory!=Performance&TestCategory!=Stress&Category!=Performance&Category!=Stress" --blame-hang --blame-hang-timeout 120s
>>>>>>> 980bc495

      - name: Enforce coverage threshold (31% lines)
        continue-on-error: true
        shell: bash
        run: |
          set -euo pipefail
          COV=$(ls -1t TestResults/**/coverage.cobertura.xml | head -1)
          [ -f "$COV" ] || { echo "Coverage file not found"; exit 1; }
          RATE=$(grep -m1 -oE 'line-rate="([0-9.]+)"' "$COV" | sed -E 's/.*"([0-9.]+)".*/\1/')
          RATE=${RATE:-0}
          PCT=$(awk "BEGIN { printf \"%.2f\", $RATE * 100 }")
          echo "Line coverage: ${PCT}%"
          awk "BEGIN { if ($RATE >= 0.31) exit 0; else exit 1 }"

      - name: Upload coverage XML
        uses: actions/upload-artifact@v4
        with:
          name: coverage-xml
          path: TestResults/**/coverage.cobertura.xml

      - name: List TestResults before upload (unit)
        if: ${{ always() }}
        shell: bash
        run: |
          echo "PWD=$(pwd)"
          echo "Listing TestResults contents (up to depth 3)"
          find TestResults -maxdepth 3 -type f -print || true
          mkdir -p TestResults
          touch TestResults/.keep

      - name: Upload Linux unit results
        if: ${{ always() }}
        uses: actions/upload-artifact@v4
        with:
          name: linux-unit-results
          path: |
            TestResults/**
          if-no-files-found: warn

      - name: Run provider-contract tests (OpenAI)
        shell: bash
        run: |
          echo "Running provider-contract tests (OpenAI) with timeout protection..."
          mkdir -p TestResults/ProviderContract
<<<<<<< HEAD
          timeout 15m dotnet test tests/Brainarr.Providers.OpenAI.Tests/Brainarr.Providers.OpenAI.Tests.csproj --configuration Release \
=======
          export DOTNET_ROLL_FORWARD=Disable
          export DOTNET_MULTILEVEL_LOOKUP=0
          timeout 15m "$DOTNET_ROOT/dotnet" test tests/Brainarr.Providers.OpenAI.Tests/Brainarr.Providers.OpenAI.Tests.csproj --configuration Release \
>>>>>>> 980bc495
            --verbosity normal \
            --filter "scope=provider-contract" \
            --logger "trx;LogFileName=provider-contract.trx" \
            --logger "console;verbosity=detailed" \
            --blame-crash \
            --diag TestResults/ProviderContract/vstest.log \
            --results-directory TestResults/ProviderContract/

      - name: Upload provider-contract results
        if: ${{ always() }}
        uses: actions/upload-artifact@v4
        with:
          name: provider-contract-results
          path: TestResults/ProviderContract/**
          if-no-files-found: warn

      - name: Final status gate (Linux)
        shell: bash
        run: |
          set -euo pipefail
          COV=$(ls -1t TestResults/**/coverage.cobertura.xml | head -1)
          if [ ! -f "$COV" ]; then
            echo "Coverage XML missing at gate" >&2
            exit 1
          fi
          RATE=$(grep -m1 -oE 'line-rate="([0-9.]+)"' "$COV" | sed -E 's/.*"([0-9.]+)".*/\1/')
          RATE=${RATE:-0}
          PCT=$(awk "BEGIN { printf \"%.2f\", $RATE * 100 }")
          echo "Final gate coverage: ${PCT}%"
          awk "BEGIN { if ($RATE >= 0.31) exit 0; else exit 1 }"

  test-windows:
    name: Test (Windows)
    runs-on: windows-latest
    timeout-minutes: 60
    steps:
      - uses: actions/checkout@v4
        with:
          fetch-depth: 0
          submodules: recursive
          token: ${{ secrets.SUBMODULES_TOKEN || github.token }}

      - name: Setup .NET 6
        uses: actions/setup-dotnet@v4
        with:
          dotnet-version: '6.0.x'

<<<<<<< HEAD
      - name: Setup .NET 8
        uses: actions/setup-dotnet@v4
        with:
          dotnet-version: '8.0.x'

=======
>>>>>>> 980bc495
      - name: Extract Lidarr assemblies (tarball fallback OK)
        shell: bash
        run: |
          set -euo pipefail
          bash scripts/extract-lidarr-assemblies.sh --mode full --output-dir ext/Lidarr-docker/_output/net6.0

      - name: Patch submodule NuGet mapping (TagLibSharp-Lidarr)
        shell: pwsh
        run: |
          $cfg = "ext/lidarr.plugin.common/NuGet.config"
          if (Test-Path $cfg) {
            [xml]$xml = Get-Content $cfg -Raw
            $psm = $xml.configuration.packageSourceMapping
            if ($psm -eq $null) { $psm = $xml.CreateElement('packageSourceMapping'); [void]$xml.configuration.AppendChild($psm) }
            $ps = $null; foreach ($node in $psm.SelectNodes('packageSource')) { if ($node.GetAttribute('key') -eq 'lidarr-taglib') { $ps = $node; break } }
            if ($ps -eq $null) { $ps = $xml.CreateElement('packageSource'); $ps.SetAttribute('key','lidarr-taglib'); [void]$psm.AppendChild($ps) }
            $needs = $true; foreach ($pkg in $ps.SelectNodes('package')) { if ($pkg.GetAttribute('pattern') -like 'TagLibSharp-Lidarr*') { $needs = $false; break } }
            if ($needs) { $pkg = $xml.CreateElement('package'); $pkg.SetAttribute('pattern','TagLibSharp-Lidarr*'); [void]$ps.AppendChild($pkg) }
            $xml.Save($cfg)
          }

      - name: Set LIDARR_PATH
        shell: pwsh
        run: echo "LIDARR_PATH=$env:GITHUB_WORKSPACE\ext\Lidarr-docker\_output\net6.0" >> $env:GITHUB_ENV

      - name: Build plugin (Release)
        shell: pwsh
        run: dotnet build Brainarr.Plugin/Brainarr.Plugin.csproj -c Release -p:LidarrPath="$env:LIDARR_PATH" -m:1

      - name: Pre-test cleanup (kill stale hosts)
        shell: pwsh
        run: |
          Get-Process testhost -ErrorAction SilentlyContinue | Stop-Process -Force -ErrorAction SilentlyContinue
          Get-Process vstest.console -ErrorAction SilentlyContinue | Stop-Process -Force -ErrorAction SilentlyContinue
          Remove-Item Brainarr.Tests\bin, Brainarr.Tests\obj -Recurse -Force -ErrorAction SilentlyContinue

      - name: Run tests (Windows unit-only)
        shell: pwsh
        run: >-
          dotnet test Brainarr.Tests/Brainarr.Tests.csproj -c Release --verbosity normal --logger "trx;LogFileName=unit-win.trx" --results-directory TestResults/WinUnit --settings Brainarr.Tests/test.fast.runsettings --filter "(Category=Unit|TestCategory=Unit)&TestCategory!=Performance&TestCategory!=Stress&Category!=Performance&Category!=Stress" --blame-hang --blame-hang-timeout 120s

      - name: Upload Windows unit results
        if: ${{ always() }}
        uses: actions/upload-artifact@v4
        with:
          name: windows-unit-results
          path: TestResults/WinUnit/**<|MERGE_RESOLUTION|>--- conflicted
+++ resolved
@@ -36,14 +36,11 @@
         with:
           dotnet-version: '6.0.x'
 
-<<<<<<< HEAD
       - name: Setup .NET 8
         uses: actions/setup-dotnet@v4
         with:
           dotnet-version: '8.0.x'
 
-=======
->>>>>>> 980bc495
       - name: Read pinned plugins digest (if available)
         id: digest
         shell: bash
@@ -89,7 +86,6 @@
         run: |
           set -euo pipefail
           test -f ext/Lidarr-docker/_output/net6.0/Lidarr.Core.dll || { echo "Missing Lidarr.Core.dll in assemblies"; exit 1; }
-          # NLog.dll may not be included in minimal extraction; it's not required for compile/tests
           if ! compgen -G "ext/Lidarr-docker/_output/net6.0/Lidarr.*.dll" > /dev/null; then
             echo "Missing Lidarr.*.dll assemblies; ensure full /app/bin is extracted from the plugins Docker image"
             exit 1
@@ -120,9 +116,6 @@
         shell: bash
         run: |
           mkdir -p TestResults
-          # Limit to core unit test project to avoid loading provider-contract test assemblies in this fast pass
-          # Build is required because we removed bin/obj in the cleanup step above
-<<<<<<< HEAD
           timeout 25m dotnet test Brainarr.Tests/Brainarr.Tests.csproj \
             --configuration Release \
             --verbosity normal \
@@ -134,11 +127,6 @@
             --settings Brainarr.Tests/test.fast.runsettings \
             --filter "(Category=Unit|TestCategory=Unit)&TestCategory!=Performance&TestCategory!=Stress&Category!=Performance&Category!=Stress" \
             --blame-hang --blame-hang-timeout 120s
-=======
-          export DOTNET_ROLL_FORWARD=Disable
-          export DOTNET_MULTILEVEL_LOOKUP=0
-          timeout 25m "$DOTNET_ROOT/dotnet" test Brainarr.Tests/Brainarr.Tests.csproj --configuration Release --verbosity normal --collect "XPlat Code Coverage" --logger "trx;LogFileName=test-results.trx" --results-directory TestResults/ --settings Brainarr.Tests/test.fast.runsettings --filter "(Category=Unit|TestCategory=Unit)&TestCategory!=Performance&TestCategory!=Stress&Category!=Performance&Category!=Stress" --blame-hang --blame-hang-timeout 120s
->>>>>>> 980bc495
 
       - name: Enforce coverage threshold (31% lines)
         continue-on-error: true
@@ -147,7 +135,7 @@
           set -euo pipefail
           COV=$(ls -1t TestResults/**/coverage.cobertura.xml | head -1)
           [ -f "$COV" ] || { echo "Coverage file not found"; exit 1; }
-          RATE=$(grep -m1 -oE 'line-rate="([0-9.]+)"' "$COV" | sed -E 's/.*"([0-9.]+)".*/\1/')
+          RATE=$(grep -m1 -oE 'line-rate=\"([0-9.]+)\"' "$COV" | sed -E 's/.*\"([0-9.]+)\".*/\1/')
           RATE=${RATE:-0}
           PCT=$(awk "BEGIN { printf \"%.2f\", $RATE * 100 }")
           echo "Line coverage: ${PCT}%"
@@ -183,13 +171,7 @@
         run: |
           echo "Running provider-contract tests (OpenAI) with timeout protection..."
           mkdir -p TestResults/ProviderContract
-<<<<<<< HEAD
           timeout 15m dotnet test tests/Brainarr.Providers.OpenAI.Tests/Brainarr.Providers.OpenAI.Tests.csproj --configuration Release \
-=======
-          export DOTNET_ROLL_FORWARD=Disable
-          export DOTNET_MULTILEVEL_LOOKUP=0
-          timeout 15m "$DOTNET_ROOT/dotnet" test tests/Brainarr.Providers.OpenAI.Tests/Brainarr.Providers.OpenAI.Tests.csproj --configuration Release \
->>>>>>> 980bc495
             --verbosity normal \
             --filter "scope=provider-contract" \
             --logger "trx;LogFileName=provider-contract.trx" \
@@ -215,7 +197,7 @@
             echo "Coverage XML missing at gate" >&2
             exit 1
           fi
-          RATE=$(grep -m1 -oE 'line-rate="([0-9.]+)"' "$COV" | sed -E 's/.*"([0-9.]+)".*/\1/')
+          RATE=$(grep -m1 -oE 'line-rate=\"([0-9.]+)\"' "$COV" | sed -E 's/.*\"([0-9.]+)\".*/\1/')
           RATE=${RATE:-0}
           PCT=$(awk "BEGIN { printf \"%.2f\", $RATE * 100 }")
           echo "Final gate coverage: ${PCT}%"
@@ -237,14 +219,11 @@
         with:
           dotnet-version: '6.0.x'
 
-<<<<<<< HEAD
       - name: Setup .NET 8
         uses: actions/setup-dotnet@v4
         with:
           dotnet-version: '8.0.x'
 
-=======
->>>>>>> 980bc495
       - name: Extract Lidarr assemblies (tarball fallback OK)
         shell: bash
         run: |
@@ -268,7 +247,8 @@
 
       - name: Set LIDARR_PATH
         shell: pwsh
-        run: echo "LIDARR_PATH=$env:GITHUB_WORKSPACE\ext\Lidarr-docker\_output\net6.0" >> $env:GITHUB_ENV
+        run: |
+          echo "LIDARR_PATH=${{ github.workspace }}/ext/Lidarr-docker/_output/net6.0" >> $env:GITHUB_ENV
 
       - name: Build plugin (Release)
         shell: pwsh
@@ -279,16 +259,21 @@
         run: |
           Get-Process testhost -ErrorAction SilentlyContinue | Stop-Process -Force -ErrorAction SilentlyContinue
           Get-Process vstest.console -ErrorAction SilentlyContinue | Stop-Process -Force -ErrorAction SilentlyContinue
-          Remove-Item Brainarr.Tests\bin, Brainarr.Tests\obj -Recurse -Force -ErrorAction SilentlyContinue
 
       - name: Run tests (Windows unit-only)
         shell: pwsh
-        run: >-
-          dotnet test Brainarr.Tests/Brainarr.Tests.csproj -c Release --verbosity normal --logger "trx;LogFileName=unit-win.trx" --results-directory TestResults/WinUnit --settings Brainarr.Tests/test.fast.runsettings --filter "(Category=Unit|TestCategory=Unit)&TestCategory!=Performance&TestCategory!=Stress&Category!=Performance&Category!=Stress" --blame-hang --blame-hang-timeout 120s
+        run: |
+          New-Item -ItemType Directory -Force -Path TestResults/WinUnit | Out-Null
+          dotnet test Brainarr.Tests/Brainarr.Tests.csproj -c Release `
+            --logger "trx;LogFileName=winunit.trx" `
+            --results-directory TestResults/WinUnit `
+            --settings Brainarr.Tests/test.fast.runsettings `
+            --filter "(Category=Unit|TestCategory=Unit)&TestCategory!=Performance&TestCategory!=Stress&Category!=Performance&Category!=Stress"
 
       - name: Upload Windows unit results
         if: ${{ always() }}
         uses: actions/upload-artifact@v4
         with:
           name: windows-unit-results
-          path: TestResults/WinUnit/**+          path: TestResults/WinUnit/**
+          if-no-files-found: warn
