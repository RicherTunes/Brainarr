--- conflicted
+++ resolved
@@ -63,20 +63,43 @@
           set -euo pipefail
           timeout 12m bash scripts/extract-lidarr-assemblies.sh --mode full --no-tar-fallback --output-dir ext/Lidarr-docker/_output/net6.0
 
-<<<<<<< HEAD
-      - name: Verify assemblies and export LIDARR_PATH
-=======
       - name: Assemblies sanity check (script)
         shell: bash
         run: |
           bash scripts/ci/check-assemblies.sh ext/Lidarr-docker/_output/net6.0 --expect-tag "ghcr.io/hotio/lidarr:${LIDARR_DOCKER_VERSION}"
 
       - name: Sanity check assemblies manifest
->>>>>>> a1b8a77b
-        shell: bash
-        run: |
-          set -euo pipefail
-          bash scripts/ci/check-assemblies.sh --output-dir ext/Lidarr-docker/_output/net6.0
+        shell: bash
+        run: |
+          set -euo pipefail
+          MAN=ext/Lidarr-docker/_output/net6.0/MANIFEST.txt
+          test -f "$MAN" || { echo "Missing MANIFEST.txt" >&2; exit 1; }
+          echo "=== Assemblies MANIFEST (test-and-coverage) ==="; sed -n '1,80p' "$MAN"
+          EXPECT_TAG="ghcr.io/hotio/lidarr:${LIDARR_DOCKER_VERSION}"
+          if [ "${{ github.event_name }}" = "pull_request" ]; then
+            echo "PR build detected; skipping strict manifest checks"
+          else
+            if grep -q '^Fallback:\s*tarball' "$MAN"; then
+              echo "Assemblies came from tarball fallback; expected Docker (plugins branch)." >&2
+              exit 1
+            fi
+            if [ -n "${LIDARR_DOCKER_DIGEST:-}" ]; then
+              grep -q "^DockerDigestEnv: ${LIDARR_DOCKER_DIGEST}\b" "$MAN" || { echo "Manifest digest mismatch" >&2; exit 1; }
+            else
+              grep -q "^DockerTag: ${EXPECT_TAG}\b" "$MAN" || { echo "Manifest tag mismatch" >&2; exit 1; }
+            fi
+          fi
+
+      - name: Verify assemblies present
+        shell: bash
+        run: |
+          set -euo pipefail
+          test -f ext/Lidarr-docker/_output/net6.0/Lidarr.Core.dll || { echo "Missing Lidarr.Core.dll in assemblies"; exit 1; }
+          if ! compgen -G "ext/Lidarr-docker/_output/net6.0/Lidarr.*.dll" > /dev/null; then
+            echo "Missing Lidarr.*.dll assemblies; ensure full /app/bin is extracted from the plugins Docker image"
+            exit 1
+          fi
+          ls -la ext/Lidarr-docker/_output/net6.0/
 
       - name: Set LIDARR_PATH
         shell: bash
@@ -100,10 +123,6 @@
 
       - name: Run unit tests with coverage (fast)
         shell: bash
-        env:
-          DOTNET_ROLL_FORWARD: Disable
-          DOTNET_MULTILEVEL_LOOKUP: 1
-          DOTNET_ROOT: /usr/share/dotnet
         run: |
           mkdir -p TestResults
           timeout 25m dotnet test Brainarr.Tests/Brainarr.Tests.csproj \
@@ -158,10 +177,6 @@
 
       - name: Run provider-contract tests (OpenAI)
         shell: bash
-        env:
-          DOTNET_ROLL_FORWARD: Disable
-          DOTNET_MULTILEVEL_LOOKUP: 1
-          DOTNET_ROOT: /usr/share/dotnet
         run: |
           echo "Running provider-contract tests (OpenAI) with timeout protection..."
           mkdir -p TestResults/ProviderContract
@@ -183,7 +198,6 @@
           if-no-files-found: warn
 
       - name: Final status gate (Linux)
-        id: covpct
         shell: bash
         run: |
           set -euo pipefail
@@ -196,57 +210,7 @@
           RATE=${RATE:-0}
           PCT=$(awk "BEGIN { printf \"%.2f\", $RATE * 100 }")
           echo "Final gate coverage: ${PCT}%"
-          echo "pct=${PCT}%" >> "$GITHUB_OUTPUT"
           awk "BEGIN { if ($RATE >= 0.31) exit 0; else exit 1 }"
-
-      - name: Update coverage baseline on main (via PR)
-        if: ${{ github.event_name == 'push' && github.ref == 'refs/heads/main' }}
-        run: |
-          set -euo pipefail
-          printf "%s\n" "${{ steps.covpct.outputs.pct }}" > .github/coverage-baseline.txt
-        shell: bash
-
-      - name: Open baseline update PR (main)
-        if: ${{ github.event_name == 'push' && github.ref == 'refs/heads/main' }}
-        uses: peter-evans/create-pull-request@v6
-        with:
-          token: ${{ secrets.GITHUB_TOKEN }}
-          commit-message: "chore(coverage): update baseline to ${{ steps.covpct.outputs.pct }}"
-          title: "chore(coverage): update baseline to ${{ steps.covpct.outputs.pct }}"
-          body: |
-            Auto-updated coverage baseline from CI Linux run.
-
-            New baseline: ${{ steps.covpct.outputs.pct }}
-          branch: chore/update-coverage-baseline
-          add-paths: .github/coverage-baseline.txt
-          signoff: false
-          delete-branch: true
-
-      - name: Compare coverage to baseline (soft drop gate)
-        if: ${{ github.event_name == 'pull_request' }}
-        id: covsoft
-        shell: bash
-        run: |
-          set -euo pipefail
-          CURR=$(echo "${{ steps.covpct.outputs.pct }}" | tr -d '%')
-          BASE=$(sed -e 's/%$//' -e 's/\r$//' .github/coverage-baseline.txt | tr -d '[:space:]')
-          BASE=${BASE:-0}
-          DROP=$(awk "BEGIN { printf \"%.2f\", ($BASE - $CURR) }")
-          echo "Baseline: ${BASE}% | Current: ${CURR}% | Drop: ${DROP}%"
-          echo "base=${BASE}%" >> "$GITHUB_OUTPUT"
-          echo "drop=${DROP}%" >> "$GITHUB_OUTPUT"
-          # Soft gate: fail PR if drop > 0.5 percentage points
-          awk "BEGIN { if (($BASE - $CURR) > 0.5) exit 1; else exit 0 }"
-
-      - name: Post coverage comment (PRs)
-        if: ${{ github.event_name == 'pull_request' }}
-        uses: marocchino/sticky-pull-request-comment@v2
-        with:
-          header: coverage-summary
-          message: |
-            Coverage Summary (Linux): `${{ steps.covpct.outputs.pct || 'see logs' }}`
-            Baseline: `${{ steps.covsoft.outputs.base || 'n/a' }}` | Drop: `${{ steps.covsoft.outputs.drop || 'n/a' }}` (fail if > 0.5%)
-            See 'Final status gate (Linux)' step for exact value and XML path.
 
   test-windows:
     name: Test (Windows)
@@ -310,7 +274,6 @@
         run: |
           New-Item -ItemType Directory -Force -Path TestResults/WinUnit | Out-Null
           dotnet test Brainarr.Tests/Brainarr.Tests.csproj -c Release `
-            --collect "XPlat Code Coverage" `
             --logger "trx;LogFileName=winunit.trx" `
             --results-directory TestResults/WinUnit `
             --settings Brainarr.Tests/test.fast.runsettings `
@@ -322,63 +285,4 @@
         with:
           name: windows-unit-results
           path: TestResults/WinUnit/**
-          if-no-files-found: warn
-
-      - name: Download Linux coverage artifact
-        if: ${{ github.event_name == 'pull_request' }}
-        uses: actions/download-artifact@v4
-        with:
-          name: coverage-xml
-          path: LinuxResults
-
-      - name: Compute coverage (Windows + Linux) and update PR comment
-        if: ${{ github.event_name == 'pull_request' }}
-        shell: pwsh
-        run: |
-          function Get-CovPct($xmlPath) {
-            if (-not (Test-Path $xmlPath)) { return $null }
-            $content = Get-Content -Raw $xmlPath
-            if ($content -match 'line-rate="([0-9\.]+)"') { return [math]::Round([double]$Matches[1] * 100,2) } else { return $null }
-          }
-
-          $linuxXml = Get-ChildItem LinuxResults -Recurse -Filter coverage.cobertura.xml -ErrorAction SilentlyContinue | Select-Object -First 1
-          $winXml   = Get-ChildItem TestResults/WinUnit -Recurse -Filter coverage.cobertura.xml -ErrorAction SilentlyContinue | Select-Object -First 1
-
-          $linuxPct = if ($linuxXml) { Get-CovPct $linuxXml.FullName } else { $null }
-          $winPct   = if ($winXml)   { Get-CovPct $winXml.FullName }   else { $null }
-
-          $linuxStr = if ($linuxPct) { "$linuxPct%" } else { 'n/a' }
-          $winStr   = if ($winPct)   { "$winPct%" }   else { 'n/a' }
-
-          echo "Linux: $linuxStr, Windows: $winStr"
-          "linux=$linuxStr" | Out-File -FilePath cov.out -Append -Encoding ascii
-          "windows=$winStr" | Out-File -FilePath cov.out -Append -Encoding ascii
-
-      - name: Update coverage summary comment (Windows job)
-        if: ${{ github.event_name == 'pull_request' }}
-        uses: marocchino/sticky-pull-request-comment@v2
-        with:
-          header: coverage-summary
-          message: |
-            Coverage Summary
-            - Linux: `${{ steps.covpct.outputs.pct || 'n/a' }}` (baseline `${{ steps.covsoft.outputs.base || 'n/a' }}`, drop `${{ steps.covsoft.outputs.drop || 'n/a' }}`)
-            - Windows: `${{ steps.compute.outputs.windows || 'see Windows job logs' }}`
-      - name: Analyze Linux test diag logs
-        if: ${{ always() }}
-        shell: bash
-        run: |
-          set -euo pipefail
-          echo "Scanning diag logs for roll-forward or host resolution issues..."
-          FAIL_PAT='roll[- ]forward|Incompatible framework|Failed to resolve host|hostpolicy|It was not possible to find any compatible framework version'
-          found=0
-          for f in TestResults/**/*.log; do
-            [ -f "$f" ] || continue
-            if grep -Eiq "$FAIL_PAT" "$f"; then
-              echo "Suspicious entries in $f:"; grep -Ein "$FAIL_PAT" "$f" || true
-              found=1
-            fi
-          done
-          if [ "$found" -eq 1 ]; then
-            echo "Detected potential misconfiguration of .NET test host (roll-forward/hostpolicy)." >&2
-            exit 1
-          fi+          if-no-files-found: warn