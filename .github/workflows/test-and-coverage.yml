name: Test and Coverage

on:
  push:
    branches: [ main ]
  pull_request:
    branches: [ main ]
  workflow_dispatch:

jobs:
  test:
    runs-on: ubuntu-latest
    steps:
      - uses: actions/checkout@v4
      - name: Setup .NET 6
        uses: actions/setup-dotnet@v4
        with:
          dotnet-version: '6.0.x'
      - name: Download Lidarr assemblies (plugins Docker)
        shell: bash
        env:
          LIDARR_DOCKER_VERSION: pr-plugins-2.13.3.4692
          LIDARR_DOCKER_DIGEST: sha256:62a6e0e24ffc9ebd86a519303d9f0dff48bf9cdb2899b337cad5c8f20a12c9c7
        run: |
          set -euo pipefail
          mkdir -p ext/Lidarr/_output/net6.0
          IMAGE="ghcr.io/hotio/lidarr:${LIDARR_DOCKER_VERSION}"
          if [ -n "${LIDARR_DOCKER_DIGEST:-}" ]; then IMAGE="ghcr.io/hotio/lidarr@${LIDARR_DOCKER_DIGEST}"; fi
          echo "Using Docker image: ${IMAGE}"
          docker pull "${IMAGE}"
          docker create --name temp-lidarr "${IMAGE}" >/dev/null
<<<<<<< HEAD
          # Copy all runtime dependencies to avoid missing third-party assemblies at test runtime (e.g., Equ.dll)
=======
          # Copy the full set of runtime dependencies to avoid missing third-party assemblies (e.g., Equ.dll)
>>>>>>> eeb90ff8
          docker cp temp-lidarr:/app/bin/. ext/Lidarr/_output/net6.0/
          docker rm -f temp-lidarr >/dev/null
          echo "Assemblies in target directory:"; ls -la ext/Lidarr/_output/net6.0/

      - name: Verify assemblies present
        shell: bash
        run: |
          set -euo pipefail
          test -f ext/Lidarr/_output/net6.0/Lidarr.Core.dll || { echo "Missing Lidarr.Core.dll in assemblies"; exit 1; }
          ls -la ext/Lidarr/_output/net6.0/
      - name: Set LIDARR_PATH
        run: echo "LIDARR_PATH=${{ github.workspace }}/ext/Lidarr/_output/net6.0" >> $GITHUB_ENV
      - name: Restore
        run: dotnet restore Brainarr.sln
      - name: Build
        run: dotnet build Brainarr.sln --no-restore --configuration Release -p:LidarrPath="${{ env.LIDARR_PATH }}"
      - name: Run unit tests with coverage (fast)
        run: |
          mkdir -p TestResults
          dotnet test Brainarr.sln --no-build --configuration Release \
            --verbosity normal \
            --collect "XPlat Code Coverage" \
            --logger "trx;LogFileName=test-results.trx" \
            --results-directory TestResults/ \
            --settings Brainarr.Tests/test.fast.runsettings \
            --filter "(Category=Unit|TestCategory=Unit)&TestCategory!=Performance&TestCategory!=Stress&Category!=Performance&Category!=Stress"
      - name: Enforce coverage threshold (31% lines)
        shell: bash
        run: |
          set -euo pipefail
          COV=$(ls -1t TestResults/**/coverage.cobertura.xml | head -1)
          [ -f "$COV" ] || { echo "Coverage file not found"; exit 1; }
          RATE=$(grep -m1 -oE 'line-rate="([0-9.]+)"' "$COV" | sed -E 's/.*"([0-9.]+)".*/\1/')
          RATE=${RATE:-0}
          PCT=$(awk "BEGIN { printf \"%.2f\", $RATE * 100 }")
          echo "Line coverage: ${PCT}%"
          awk "BEGIN { if ($RATE >= 0.31) exit 0; else exit 1 }"
      - name: Upload coverage XML
        uses: actions/upload-artifact@v4
        with:
          name: coverage-xml
          path: TestResults/**/coverage.cobertura.xml<|MERGE_RESOLUTION|>--- conflicted
+++ resolved
@@ -29,11 +29,7 @@
           echo "Using Docker image: ${IMAGE}"
           docker pull "${IMAGE}"
           docker create --name temp-lidarr "${IMAGE}" >/dev/null
-<<<<<<< HEAD
-          # Copy all runtime dependencies to avoid missing third-party assemblies at test runtime (e.g., Equ.dll)
-=======
-          # Copy the full set of runtime dependencies to avoid missing third-party assemblies (e.g., Equ.dll)
->>>>>>> eeb90ff8
+          # Copy all runtime dependencies to avoid missing third-party assemblies (e.g., Equ.dll)
           docker cp temp-lidarr:/app/bin/. ext/Lidarr/_output/net6.0/
           docker rm -f temp-lidarr >/dev/null
           echo "Assemblies in target directory:"; ls -la ext/Lidarr/_output/net6.0/
