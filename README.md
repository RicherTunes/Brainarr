--- conflicted
+++ resolved
@@ -18,11 +18,7 @@
 > Requires Lidarr 2.14.1.4716+ on the plugins/nightly branch. In Lidarr: Settings > General > Updates > set Branch = nightly. If you run an older Lidarr, upgrade first — otherwise the plugin will not load.
 >
 > Provider Status
-<<<<<<< HEAD
-> Verified in 1.2.3: LM Studio (local). Other providers are available but considered experimental until explicitly verified. See wiki pages "Local Providers" and "Cloud Providers" for setup tips and a quick smoke-test.
-=======
 > Verified in 1.2.3: LM Studio (local), Gemini (cloud), and Perplexity (cloud). Other providers are available but considered experimental until explicitly verified. See wiki pages "Local Providers" and "Cloud Providers" for setup tips and a quick smoke-test.
->>>>>>> a15a4ec8
 
 ## Features
 
